# Holochain-rust

  <a href="http://holochain.org"><img align="right" width="200" src="https://github.com/holochain/org/blob/master/logo/holochain_logo.png?raw=true" alt="holochain logo" /></a>

[![Project](https://img.shields.io/badge/project-holochain-blue.svg?style=flat-square)](http://holochain.org/)
[![Chat](https://img.shields.io/badge/chat-chat%2eholochain%2enet-blue.svg?style=flat-square)](https://chat.holochain.net)

[![Twitter Follow](https://img.shields.io/twitter/follow/holochain.svg?style=social&label=Follow)](https://twitter.com/holochain)

[![Travis](https://img.shields.io/travis/holochain/holochain-rust/develop.svg)](https://travis-ci.org/holochain/holochain-rust/branches)
[![Codecov](https://img.shields.io/codecov/c/github/holochain/holochain-rust.svg)](https://codecov.io/gh/holochain/holochain-rust/branch/develop)
[![License: GPL v3](https://img.shields.io/badge/License-GPL%20v3-blue.svg)](http://www.gnu.org/licenses/gpl-3.0)

This is the home of the Holochain Rust libraries, being rewritten from [Go](https://github.com/holochain/holochain-proto) into Rust, and extended.

**Code Status:** Rust version is currently Pre-Alpha. Not for production use. The code has not yet undergone a security audit. We expect to destructively restructure code APIs and data chains until Beta. Prototype go version was unveiled at our first hackathon (March 2017), with go version Alpha 0 released October 2017.  Alpha 1 was released May 2018.  

There are [3 developer preview releases](https://github.com/holochain/holochain-rust/releases) of the Rust version. 0.0.3 is the first with a working networking implementation.
<br/>

| Holochain Links: | [FAQ](https://developer.holochain.org/guide/latest/faq.html) | [Developer Docs](https://developer.holochain.org) | [White Paper](https://github.com/holochain/holochain-proto/blob/whitepaper/holochain.pdf) |
|---|---|---|---|

## Overview

This `holochain-rust` repository implements a number of distinct yet overlapping aspects of the Holochain framework.

1. A library for the core Holochain functionality for defining and running DNA instances: [*core*](#core)
1. A library and syntax for use in Rust based development of Zomes within DNAs, called Holochain Development Kit: [*hdk-rust*](#hdk-rust)
1. A library for managing instances and connecting them to interfaces: [*container-api*](#container-api)
1. A Rust based container that uses the container_api: [*container*](#rust-container)
1. A nodejs based container for running tests: [*nodejs-container*](#nodejs-container)
1. A command line developer tool: [*hc*](#hc-command-line-developer-tool)
1. A sample application that we use to demonstrate the current functionality and drive development: [*app-spec*](#app-spec-driven-development)

### Core
The [core](./core) folder contains the code that implements the core functionality of Holochain. It is the aspect that takes in an application DNA, and an agent, and securely runs peer-to-peer applications by exposing the API functions to Zomes. It draws on other top level definitions and functions such as [dna](./dna), [cas_implementations](./cas_implementations), [agent](./agent), and [core_types](./core_types).

### HDK Rust
Holochain applications have been designed to consist at the low-level of WebAssembly (WASM) running in a virtual machine environment. However, most languages will be easiest to use with some stub code to connect into the WASM runtime environment, because of some constraints with WASM. That is the main reason why a "Developer Kit" for a language exists. It is a library, and a syntax, for writing Zome code in that language.

[`hdk-rust`](./hdk-rust) is a solid reference implementation of this, that enables Zomes to be written in the Rust language (the same, somewhat confusingly, as Holochain Core).

Within this repository, some aspects cross over between `core` and `hdk-rust`, such as [core_types](./core_types), since they get stored into WASM memory in `core`, and then loaded from WASM memory, within `hdk-rust`. Related, [wasm_utils](./wasm_utils) is used on both sides to actually perform the storing, and loading, of values into and from WASM memory.

#### Other HDKs and language options
Any language that compiles to WASM and can serialize/deserialize JSON data can be available as an option for programmers to write Holochain applications.

An HDK for [Assemblyscript](https://github.com/Assemblyscript/assemblyscript) is under experimental development at [`hdk-assemblyscript`](https://github.com/holochain/hdk-assemblyscript).

We expect many more languages to be added by the community, and there is even an article on how to [write a kit for a new language](https://developer.holochain.org/guide/latest/writing_development_kit.html).

### Container API
*Core* only implements the logic for the execution of a single application. Because the Holochain app ecosystem relies on DNA composibility, we need to be able to load and instantiate multiple DNAs.  We call an executable that can do this an *container*.  The first such containers we implemented were the GUI driven [holosqape](https://github.com/holochain/holosqape) and the CLI driven [hcshell](https://github.com/holochain/holosqape#hcshell) container which we used for running javascript based tests.

These gave us the experience from which we abstracted the [container_api](container_api) crate which specifies and implements a standard way for building containers, including specifying the various interfaces that might be available for executing calls on a particular DNA, i.e. websockets, HTTP, Unix domain sockets, carrier pigeon network, etc...

If you need to implement your own container, [container_api](container_api) should provide you with the needed types and functions to do so easily.

To implement a container in a C based language, the [core_api_c_binding](./core_api_c_binding) [NEEDS UPDATING] code could be used, such as HoloSqape does.

### Rust Container
The [container crate](container) uses the [container_api](container_api) to implement an executable which is intended to become the main, highly configurable and GUI less container implementation that can be run as a background system service.

### Nodejs Container
The [nodejs_container](nodejs_container) directory implements a node package that creates a container that wraps the Holochain core Rust implementation so we can access it from node.  This is crucial especially for creating a test-driven development environment for developing Holochain DNA.  The `hc` command-line tool relies on it to run tests.

### HC Command-line developer tool.
The [cmd crate](cmd) implements our command line developer tool which allows you to create DNA scaffold, run tests, and finally package your DNA for running in a containter.  For more details see the [crate README](cmd/README.md).

## App Spec Driven Development
We use a practice for coordinating additions and features that starts with adding a feature to a sample application so that we know we have a working example all the times.  You can read about [the details here](/CONTRIBUTING.md#app-spec-driven-development)

## Documentation: The Book on Holochain
There is a work-in-progress book of documentation being written about `holochain-rust`. See the published version at the associated GitHub Pages for this repo, [https://developer.holochain.org/guide/latest](https://developer.holochain.org/guide/latest). See instructions for how to contribute to the book at [doc/holochain_101/src/how_to_contribute.md](./doc/holochain_101/src/how_to_contribute.md).

## Installation & Usage

**Important:** the instructions in this readme are for developers intending work on Holochain code-base itself, not Holochain application developers.  If you want to use Holochain, please proceed to the instructions on the quick start installation guide: **https://developer.holochain.org/start.html**

**The following instructions are for developing Holochain Core or the HDK itself**

<<<<<<< HEAD
There are two components needed currently to run Holochain applications, the core (what's in this repo) and also [the networking engine](https://github.com/holochain/n3h).  You can install and work on core using the built-in mock network following the instructions below, but if you want to actually test out your apps using the real networking, you will have to install [the networking component](https://github.com/holochain/n3h) following the instructions in the readme there.  (Note: please see the instructions in the [`hc` command-line tool readme](./cmd/README.md#using-real-networking) or the [container readme](./container/README.md#using-real-networking) for how to configure the tools to use the find and activate the networking component.
=======
There are two components needed currently to run Holochain applications, the core (what's in this repo) and also [the networking engine](https://github.com/holochain/n3h).  You can install and work on core using the built-in mock network following the instructions below, but if you want to actually test out your apps using the real networking, you will have to install [the networking component](https://github.com/holochain/n3h) following the instructions in the readme there.  (Note: please see the instructions in the [`hc` command-line tool readme](./cmd/README.md#using-real-networking) or the [container readme](./container/README.md#using-real-networking) for how to configure the tools to use and activate the networking component.
>>>>>>> f17470fa

There are three approaches to building and testing Holochain: using `make`, `docker` or `nix`:

### Make (ubuntu and macOS only)

For Ubuntu you can install the prerequisites with :

``` shell
sudo apt-get install git build-essential libssl-dev curl
```

If you are running on ubuntu or macOS, and you have `make` installed, you can do local development by simply typing:

`make` which will:

1. install (or update to) the correct version of rust
2. build all the rust libraries from the source code in this repository.
3. build and install the command-line tools.

### Docker

We also use [docker](https://www.docker.com/).  The `docker` folder contains scripts to build and run docker images.

### NixOS

If you have `nix-shell` then feel free to use our `.nix` files.

`shell.core.nix` and `shell.tools.nix` are split to mirror the versioning behaviour in the makefile.

Not everything in the Makefile is implemented in nix, and a lot of things don't need to be. Notably the cross-platform and defensive installation of dependencies is not included.

If you have a nix friendly system, this is probably the fastest way to develop and test.

#### Running tests

Run:

```shell
. docker/run-test
```
or

``` shell
make test
```

or

``` shell
nix-shell --run hc-test
```

Note that there are also make commands for running the tests of just core, or the command-line line tools or app_spec separately:

``` shell
make test_cmd
make test_holochain
make test_app_spec
make build_nodejs_container
```

### Building for Android
Note there is an article written on how to build Holochain for Android, read it [here](doc/holochain_101/src/building_for_android.md).

## Contribute
Holochain is an open source project.  We welcome all sorts of participation and are actively working on increasing surface area to accept it.  Please see our [contributing guidelines](/CONTRIBUTING.md) for our general practices and protocols on participating in the community, as well as specific expectations around things like code formatting, testing practices, continuous integration, etc.

Some helpful links:

* Chat with us on our [Chat Server](https://chat.holochain.org) or [Gitter](https://gitter.im/metacurrency/holochain)


## License
[![License: GPL v3](https://img.shields.io/badge/License-GPL%20v3-blue.svg)](http://www.gnu.org/licenses/gpl-3.0)

Copyright (C) 2018, Holochain Trust

This program is free software: you can redistribute it and/or modify it under the terms of the license p
rovided in the LICENSE file (GPLv3).  This program is distributed in the hope that it will be useful, bu
t WITHOUT ANY WARRANTY; without even the implied warranty of MERCHANTABILITY or FITNESS FOR A PARTICULAR
 PURPOSE.

**Note:** We are considering other 'looser' licensing options (like MIT license) but at this stage are using GPL while we're getting the matter sorted out.  See [this article](https://medium.com/holochain/licensing-needs-for-truly-p2p-software-a3e0fa42be6c) for some of our thinking on licensing for distributed application frameworks.<|MERGE_RESOLUTION|>--- conflicted
+++ resolved
@@ -80,11 +80,7 @@
 
 **The following instructions are for developing Holochain Core or the HDK itself**
 
-<<<<<<< HEAD
-There are two components needed currently to run Holochain applications, the core (what's in this repo) and also [the networking engine](https://github.com/holochain/n3h).  You can install and work on core using the built-in mock network following the instructions below, but if you want to actually test out your apps using the real networking, you will have to install [the networking component](https://github.com/holochain/n3h) following the instructions in the readme there.  (Note: please see the instructions in the [`hc` command-line tool readme](./cmd/README.md#using-real-networking) or the [container readme](./container/README.md#using-real-networking) for how to configure the tools to use the find and activate the networking component.
-=======
 There are two components needed currently to run Holochain applications, the core (what's in this repo) and also [the networking engine](https://github.com/holochain/n3h).  You can install and work on core using the built-in mock network following the instructions below, but if you want to actually test out your apps using the real networking, you will have to install [the networking component](https://github.com/holochain/n3h) following the instructions in the readme there.  (Note: please see the instructions in the [`hc` command-line tool readme](./cmd/README.md#using-real-networking) or the [container readme](./container/README.md#using-real-networking) for how to configure the tools to use and activate the networking component.
->>>>>>> f17470fa
 
 There are three approaches to building and testing Holochain: using `make`, `docker` or `nix`:
 
