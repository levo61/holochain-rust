--- conflicted
+++ resolved
@@ -79,8 +79,6 @@
   t.equal(result.Ok, "QmY6MfiuhHnQ1kg7RwNZJNUQhwDxTFL45AAPnpJMNPEoxk")
 })
 
-
-<<<<<<< HEAD
 scenario2.runTape('delete_post', async (t, { alice, bob }) => {
 
   await alice.callSync("blog", "create_post",
@@ -99,29 +97,6 @@
   
   })
 
- scenario1.runTape('create_post with bad reply to', async (t, { alice }) => {
-=======
-scenario1.runTape('delete_post', async (t, { alice }) => {
-  t.plan(3)
-
-  const content = "Hello Holo world 321"
-  const in_reply_to = null
-  const params = { content, in_reply_to }
-  const createResult = alice.call("blog", "create_post", params)
-
-  t.ok(createResult.Ok)
-
-  const deletionParams = { post_address: createResult.Ok }
-  const deletionResult = alice.call("blog", "delete_post", deletionParams)
-
-  t.equals(deletionResult.Ok, null)
-
-  const paramsGet = { post_address: createResult.Ok }
-  const result = alice.call("blog", "get_post", paramsGet)
-
-  t.equals(result.Ok, null)
-})
-
 scenario1.runTape('update_post', async (t, { alice }) => {
   t.plan(4)
 
@@ -144,9 +119,8 @@
   t.deepEqual(JSON.parse(updatedPost.Ok.App[1]), { content: "Hello Holo", date_created: "now" })
 })
 
-scenario1.runTape('create_post with bad reply to', async (t, { alice }) => {
+ scenario1.runTape('create_post with bad reply to', async (t, { alice }) => {
   t.plan(5)
->>>>>>> f8ef602d
 
   const content = "Holo world"
   const in_reply_to = "bad"
