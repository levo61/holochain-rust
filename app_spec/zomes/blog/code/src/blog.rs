--- conflicted
+++ resolved
@@ -15,13 +15,12 @@
 };
 use post::Post;
 
-<<<<<<< HEAD
 #[derive(Serialize, Deserialize, Debug, DefaultJson, PartialEq)]
 struct SumInput {
     num1: u32,
     num2: u32,
 }
-=======
+
 #[derive(Serialize, Deserialize, Debug, DefaultJson)]
 pub struct Env {
     dna_name: String,
@@ -41,14 +40,6 @@
         agent_address: AGENT_ADDRESS.to_string(),
     })
 }
-
-pub fn handle_check_sum(num1: u32, num2: u32) -> ZomeApiResult<JsonString> {
-    #[derive(Serialize, Deserialize, Debug, DefaultJson)]
-    struct SumInput {
-        num1: u32,
-        num2: u32,
-    };
->>>>>>> 8bb7d9da
 
 fn check_sum_args(num1: u32, num2: u32) -> SumInput {
     SumInput {
