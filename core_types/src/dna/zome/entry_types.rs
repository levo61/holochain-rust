--- conflicted
+++ resolved
@@ -123,11 +123,7 @@
 }
 
 /// Represents an individual object in the "zome" "entry_types" array.
-<<<<<<< HEAD
-#[derive(Serialize, Deserialize, Clone, Debug, PartialEq, Hash, DefaultJson)]
-=======
-#[derive(Default, Serialize, Deserialize, Clone, Debug, PartialEq, Hash)]
->>>>>>> f1d33495
+#[derive(Default, Serialize, Deserialize, Clone, Debug, PartialEq, Hash, DefaultJson)]
 pub struct EntryTypeDef {
     /// A description of this entry type.
     #[serde(default)]
