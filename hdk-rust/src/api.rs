--- conflicted
+++ resolved
@@ -429,42 +429,14 @@
     fn_name: S,
     fn_args: JsonString,
 ) -> ZomeApiResult<JsonString> {
-<<<<<<< HEAD
-    let mut mem_stack: SinglePageStack;
-    unsafe {
-        mem_stack = G_MEM_STACK.unwrap();
-    }
-
-    // Put args in struct and serialize into memory
-    let allocation_of_input = store_as_json(
-        &mut mem_stack,
-        ZomeFnCallArgs {
-            instance_handle: instance_handle.into(),
-            zome_name: zome_name.into(),
-            cap: Some(CapabilityCall::new(Address::from(cap_token.into()), None)),
-            fn_name: fn_name.into(),
-            fn_args: String::from(fn_args),
-        },
-    )?;
-
-    // Call WASMI-able commit
-    let encoded_allocation_of_result: u32 = unsafe { hc_call(allocation_of_input.encode() as u32) };
-    // Deserialize complex result stored in memory and check for ERROR in encoding
-    let result: ZomeApiInternalResult = load_json(encoded_allocation_of_result)?;
-=======
     Dispatch::Call.with_input(ZomeFnCallArgs {
         instance_handle: instance_handle.into(),
         zome_name: zome_name.into(),
-        cap: Some(CapabilityCall::new(
-            cap_name.into(),
-            Address::from(cap_token.into()),
-            None,
-        )),
+        cap: Some(CapabilityCall::new(Address::from(cap_token.into()), None)),
         fn_name: fn_name.into(),
         fn_args: String::from(fn_args),
     })
 }
->>>>>>> 577a6474
 
 /// Prints a string through the stdout of the running service, and also
 /// writes that string to the logger in the execution context
