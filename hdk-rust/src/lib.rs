//! Holochain Development Kit (HDK)
//!
//! The HDK helps in writing Holochain applications.
//! Holochain DNAs need to be written in WebAssembly, or a language that compiles to Wasm,
//! such as Rust. The HDK handles some of the low-level details of Wasm execution like
//! memory allocation, (de)serializing data, and shuffling data and functions into and out of Wasm
//! memory via some helper functions and Holochain-specific macros.
//!
//! The HDK lets the developer focus on application logic and, as much as possible, forget about the
//! underlying low-level implementation. It would be possible to write DNA source code without an
//! HDK, but it would be extremely tedious!

pub extern crate serde;
extern crate serde_json;
#[macro_use]
extern crate serde_derive;
#[macro_use]
extern crate bitflags;
#[macro_use]
extern crate lazy_static;
pub extern crate holochain_core_types;
pub extern crate holochain_dna;
pub extern crate holochain_wasm_utils;

mod api;
pub mod entry_definition;
pub mod error;
pub mod global_fns;
pub mod globals;
pub mod init_globals;
pub mod macros;
<<<<<<< HEAD
use serde::{Serialize, Serializer};

use self::RibosomeError::*;
use globals::*;
pub use holochain_wasm_utils::api_serialization::validation::*;
use holochain_wasm_utils::{
    api_serialization::{
        commit::CommitEntryResult,
        get_entry::{GetEntryArgs, GetEntryResult, GetResultStatus},
    },
    holochain_core_types::{
        cas::content::Address,
        entry::SerializedEntry,
        hash::HashString,
        json::{JsonString, RawString},
    },
    memory_allocation::*,
    memory_serialization::*,
};

pub fn init_memory_stack(encoded_allocation_of_input: u32) {
    // Actual program
    // Init memory stack
    unsafe {
        G_MEM_STACK =
            Some(SinglePageStack::from_encoded_allocation(encoded_allocation_of_input).unwrap());
    }
}

pub fn serialize_wasm_output<J: Into<JsonString>>(output: J) -> u32 {
    // Serialize output in WASM memory
    unsafe { return store_json_into_encoded_allocation(&mut G_MEM_STACK.unwrap(), output) as u32 }
}

//--------------------------------------------------------------------------------------------------
// APP GLOBAL VARIABLES
//--------------------------------------------------------------------------------------------------

lazy_static! {
  /// The name of this Holochain taken from its DNA.
  pub static ref APP_NAME: &'static str = &APP_GLOBALS.app_name;

  /// The hash of this Holochain's DNA.
  /// Nodes must run the same DNA to be on the same DHT.
  pub static ref APP_DNA_HASH: &'static HashString = &APP_GLOBALS.app_dna_hash;

  /// The identity string used when the chain was first initialized.
  /// If you used JSON to embed multiple properties (such as FirstName, LastName, Email, etc),
  /// they can be retrieved here as App.Agent.FirstName, etc. (FIXME)
  pub static ref APP_AGENT_ID_STR: &'static str = &APP_GLOBALS.app_agent_id_str;

  /// The hash of your public key.
  /// This is your node address on the DHT.
  /// It can be used for node-to-node messaging with `send` and `receive` functions.
  pub static ref APP_AGENT_KEY_HASH: &'static HashString = &APP_GLOBALS.app_agent_key_hash;

  /// The hash of the first identity entry on your chain (The second entry on your chain).
  /// This is your peer's identity on the DHT.
  pub static ref APP_AGENT_INITIAL_HASH: &'static HashString = &APP_GLOBALS.app_agent_initial_hash;

  /// The hash of the most recent identity entry that has been committed to your chain.
  /// Starts with the same value as APP_AGENT_INITIAL_HASH.
  /// After a call to `update_agent` it will have the value of the hash of the newly committed identity entry.
  pub static ref APP_AGENT_LATEST_HASH: &'static HashString = &APP_GLOBALS.app_agent_latest_hash;
}

impl From<APP_NAME> for JsonString {
    fn from(app_name: APP_NAME) -> JsonString {
        JsonString::from(RawString::from(app_name.to_string()))
    }
}
impl From<APP_DNA_HASH> for JsonString {
    fn from(app_dna_hash: APP_DNA_HASH) -> JsonString {
        JsonString::from(HashString::from(app_dna_hash.to_string()))
    }
}
impl From<APP_AGENT_ID_STR> for JsonString {
    fn from(app_agent_id: APP_AGENT_ID_STR) -> JsonString {
        JsonString::from(RawString::from(app_agent_id.to_string()))
    }
}
impl From<APP_AGENT_KEY_HASH> for JsonString {
    fn from(app_agent_key_hash: APP_AGENT_KEY_HASH) -> JsonString {
        JsonString::from(HashString::from(app_agent_key_hash.to_string()))
    }
}
impl From<APP_AGENT_INITIAL_HASH> for JsonString {
    fn from(app_agent_initial_hash: APP_AGENT_INITIAL_HASH) -> JsonString {
        JsonString::from(HashString::from(app_agent_initial_hash.to_string()))
    }
}
impl From<APP_AGENT_LATEST_HASH> for JsonString {
    fn from(app_agent_latest_hash: APP_AGENT_LATEST_HASH) -> JsonString {
        JsonString::from(HashString::from(app_agent_latest_hash.to_string()))
    }
}

//--------------------------------------------------------------------------------------------------
// SYSTEM CONSTS
//--------------------------------------------------------------------------------------------------
/*
// HC.Version
const VERSION: u16 = 1;
const VERSION_STR: &'static str = "1";
*/
// HC.HashNotFound
#[derive(Debug)]
pub enum RibosomeError {
    RibosomeFailed(String),
    FunctionNotImplemented,
    HashNotFound,
    ValidationFailed(String),
}

impl Serialize for RibosomeError {
    fn serialize<S>(&self, serializer: S) -> Result<S::Ok, S::Error>
    where
        S: Serializer,
    {
        serializer.serialize_str(&match self {
            RibosomeFailed(ref error_desc) => error_desc.to_owned(),
            FunctionNotImplemented => String::from("Function not implemented"),
            HashNotFound => String::from("Hash not found"),
            ValidationFailed(ref msg) => format!("Validation failed: {}", msg),
        })
    }
}

impl From<RibosomeError> for JsonString {
    fn from(ribosome_error: RibosomeError) -> JsonString {
        JsonString::from(
            serde_json::to_string(&ribosome_error).expect("could not Jsonify RibosomeError"),
        )
        // let err_str = match ribosome_error {
        //     RibosomeFailed(error_desc) => error_desc.clone(),
        //     FunctionNotImplemented => "Function not implemented".to_string(),
        //     HashNotFound => "Hash not found".to_string(),
        //     ValidationFailed(msg) => format!("Validation failed: {}", msg),
        // };
        // JsonString::from(RawString::from(err_str))
    }
}

// HC.Status
// WARNING keep in sync with CRUDStatus
bitflags! {
  pub struct EntryStatus: u8 {
    const LIVE     = 1 << 0;
    const REJECTED = 1 << 1;
    const DELETED  = 1 << 2;
    const MODIFIED = 1 << 3;
  }
}

// HC.GetMask
bitflags! {
  pub struct GetEntryMask: u8 {
    const ENTRY      = 1 << 0;
    const ENTRY_TYPE = 1 << 1;
    const SOURCES    = 1 << 2;
  }
}
// explicit `Default` implementation
impl Default for GetEntryMask {
    fn default() -> GetEntryMask {
        GetEntryMask::ENTRY
    }
}
/*
// HC.LinkAction
pub enum LinkAction {
    Add,
    Delete,
}

// HC.PkgReq
pub enum PkgRequest {
    Chain,
    ChainOption,
    EntryTypes,
}

// HC.PkgReq.ChainOpt
pub enum ChainOption {
    None,
    Headers,
    Entries,
    Full,
}

// HC.Bridge
pub enum BridgeSide {
    From,
    To,
}

// HC.SysEntryType
// WARNING Keep in sync with SystemEntryType in holochain-rust
enum SystemEntryType {
    Dna,
    Agent,
    Key,
    Headers,
    Deletion,
}

mod bundle_cancel {
    // HC.BundleCancel.Reason
    pub enum Reason {
        UserCancel,
        Timeout,
    }
    // HC.BundleCancel.Response
    pub enum Response {
        Ok,
        Commit,
    }
}
*/
/// Allowed input for close_bundle()
pub enum BundleOnClose {
    Commit,
    Discard,
}

//--------------------------------------------------------------------------------------------------
// API FUNCTIONS
//--------------------------------------------------------------------------------------------------

/// FIXME DOC
/// Returns an application property, which are defined by the app developer.
/// It returns values from the DNA file that you set as properties of your application
/// (e.g. Name, Language, Description, Author, etc.).
pub fn property<S: Into<String>>(_name: S) -> Result<String, RibosomeError> {
    // FIXME
    Err(RibosomeError::FunctionNotImplemented)
}

/// FIXME DOC
pub fn make_hash<S: Into<String>>(
    _entry_type: S,
    _entry_data: serde_json::Value,
) -> Result<HashString, RibosomeError> {
    // FIXME
    Err(RibosomeError::FunctionNotImplemented)
}

/// FIXME DOC
pub fn debug<J: Into<JsonString>>(msg: J) -> Result<(), RibosomeError> {
    let mut mem_stack = unsafe { G_MEM_STACK.unwrap() };
    let maybe_allocation_of_input = store_json(&mut mem_stack, msg.into());
    if let Err(err_code) = maybe_allocation_of_input {
        return Err(RibosomeError::RibosomeFailed(err_code.to_string()));
    }
    let allocation_of_input = maybe_allocation_of_input.unwrap();
    unsafe {
        hc_debug(allocation_of_input.encode());
    }
    mem_stack
        .deallocate(allocation_of_input)
        .expect("should be able to deallocate input that has been allocated on memory stack");
    Ok(())
}

/// FIXME DOC
pub fn call<S: Into<String>>(
    _zome_name: S,
    _function_name: S,
    _arguments: serde_json::Value,
) -> Result<serde_json::Value, RibosomeError> {
    // FIXME
    Err(RibosomeError::FunctionNotImplemented)
}

/// FIXME DOC
pub fn sign<S: Into<String>>(_doc: S) -> Result<String, RibosomeError> {
    // FIXME
    Err(RibosomeError::FunctionNotImplemented)
}

/// FIXME DOC
pub fn verify_signature<S: Into<String>>(
    _signature: S,
    _data: S,
    _pub_key: S,
) -> Result<bool, RibosomeError> {
    // FIXME
    Err(RibosomeError::FunctionNotImplemented)
}

/// FIXME DOC
pub fn commit_entry(serialized_entry: &SerializedEntry) -> Result<HashString, RibosomeError> {
    let mut mem_stack: SinglePageStack;
    unsafe {
        mem_stack = G_MEM_STACK.unwrap();
    }

    let maybe_allocation_of_input = store_json(&mut mem_stack, serialized_entry.to_owned());
    if let Err(err_code) = maybe_allocation_of_input {
        return Err(RibosomeError::RibosomeFailed(err_code.to_string()));
    }
    let allocation_of_input = maybe_allocation_of_input.unwrap();

    // Call WASMI-able commit
    let encoded_allocation_of_result: u32;
    unsafe {
        encoded_allocation_of_result = hc_commit_entry(allocation_of_input.encode() as u32);
    }
    // Deserialize complex result stored in memory and check for ERROR in encoding
    let result = load_json(encoded_allocation_of_result as u32);

    if let Err(err_raw_str) = result {
        return Err(RibosomeError::RibosomeFailed(String::from(err_raw_str)));
    }
    let output: CommitEntryResult = result.unwrap();

    // Free result & input allocations and all allocations made inside commit()
    mem_stack
        .deallocate(allocation_of_input)
        .expect("deallocate failed");

    if output.validation_failure.len() > 0 {
        Err(RibosomeError::ValidationFailed(output.validation_failure))
    } else {
        Ok(HashString::from(output.address))
    }
}

/// FIXME DOC
pub fn update_entry<S: Into<String>>(
    _entry_type: S,
    _entry: serde_json::Value,
    _replaces: HashString,
) -> Result<HashString, RibosomeError> {
    // FIXME
    Err(RibosomeError::FunctionNotImplemented)
}

/// FIXME DOC
pub fn update_agent() -> Result<HashString, RibosomeError> {
    // FIXME
    Err(RibosomeError::FunctionNotImplemented)
}

/// FIXME DOC
/// Commit a Deletion System Entry
pub fn remove_entry<S: Into<String>>(
    _entry: HashString,
    _message: S,
) -> Result<HashString, RibosomeError> {
    // FIXME
    Err(RibosomeError::FunctionNotImplemented)
}

/// implements access to low-level WASM hc_get_entry
pub fn get_entry(entry_address: Address) -> Result<Option<SerializedEntry>, RibosomeError> {
    let mut mem_stack: SinglePageStack;
    unsafe {
        mem_stack = G_MEM_STACK.unwrap();
    }

    // Put args in struct and serialize into memory
    let input = GetEntryArgs {
        address: entry_address,
    };
    let maybe_allocation_of_input = store_json(&mut mem_stack, JsonString::from(input));
    if let Err(err_code) = maybe_allocation_of_input {
        return Err(RibosomeError::RibosomeFailed(err_code.to_string()));
    }
    let allocation_of_input = maybe_allocation_of_input.unwrap();

    // Call WASMI-able get_entry
    let encoded_allocation_of_result: u32;
    unsafe {
        encoded_allocation_of_result = hc_get_entry(allocation_of_input.encode() as u32);
    }
    // Deserialize complex result stored in memory and check for ERROR in encoding
    let result = load_json(encoded_allocation_of_result as u32);
    if let Err(err_raw_str) = result {
        return Err(RibosomeError::RibosomeFailed(String::from(err_raw_str)));
    }
    let get_entry_result: GetEntryResult = result.unwrap();

    // Free result & input allocations and all allocations made inside commit()
    mem_stack
        .deallocate(allocation_of_input)
        .expect("deallocate failed");

    match get_entry_result.status {
        GetResultStatus::Found => Ok(get_entry_result.maybe_serialized_entry),
        GetResultStatus::NotFound => Ok(None),
    }
}

/// FIXME DOC
pub fn link_entries<S: Into<String>>(
    _base: HashString,
    _target: HashString,
    _tag: S,
) -> Result<(), RibosomeError> {
    // FIXME
    Err(RibosomeError::FunctionNotImplemented)
}

/// FIXME DOC
pub fn get_links<S: Into<String>>(
    _base: HashString,
    _tag: S,
) -> Result<Vec<HashString>, RibosomeError> {
    // FIXME
    Err(RibosomeError::FunctionNotImplemented)
}

/// FIXME DOC
pub fn query() -> Result<Vec<String>, RibosomeError> {
    // FIXME
    Err(RibosomeError::FunctionNotImplemented)
}

/// FIXME DOC
pub fn send(
    _to: HashString,
    _message: serde_json::Value,
) -> Result<serde_json::Value, RibosomeError> {
    // FIXME
    Err(RibosomeError::FunctionNotImplemented)
}

/// FIXME DOC
pub fn start_bundle(_timeout: usize, _user_param: serde_json::Value) {
    // FIXME
}

/// FIXME DOC
pub fn close_bundle(_action: BundleOnClose) {
    // FIXME
}
=======
pub mod meta;

pub use api::*;
pub use holochain_core_types::validation::*;
>>>>>>> da8059ec
<|MERGE_RESOLUTION|>--- conflicted
+++ resolved
@@ -11,6 +11,7 @@
 //! HDK, but it would be extremely tedious!
 
 pub extern crate serde;
+#[macro_use]
 extern crate serde_json;
 #[macro_use]
 extern crate serde_derive;
@@ -29,7 +30,6 @@
 pub mod globals;
 pub mod init_globals;
 pub mod macros;
-<<<<<<< HEAD
 use serde::{Serialize, Serializer};
 
 use self::RibosomeError::*;
@@ -37,18 +37,22 @@
 pub use holochain_wasm_utils::api_serialization::validation::*;
 use holochain_wasm_utils::{
     api_serialization::{
-        commit::CommitEntryResult,
         get_entry::{GetEntryArgs, GetEntryResult, GetResultStatus},
     },
     holochain_core_types::{
         cas::content::Address,
         entry::SerializedEntry,
         hash::HashString,
-        json::{JsonString, RawString},
+        json::{JsonString},
     },
     memory_allocation::*,
     memory_serialization::*,
 };
+
+pub mod meta;
+
+pub use api::*;
+pub use holochain_core_types::validation::*;
 
 pub fn init_memory_stack(encoded_allocation_of_input: u32) {
     // Actual program
@@ -59,72 +63,9 @@
     }
 }
 
-pub fn serialize_wasm_output<J: Into<JsonString>>(output: J) -> u32 {
+pub fn serialize_wasm_output<J: Into<JsonString>>(jsonable: J) -> u32 {
     // Serialize output in WASM memory
-    unsafe { return store_json_into_encoded_allocation(&mut G_MEM_STACK.unwrap(), output) as u32 }
-}
-
-//--------------------------------------------------------------------------------------------------
-// APP GLOBAL VARIABLES
-//--------------------------------------------------------------------------------------------------
-
-lazy_static! {
-  /// The name of this Holochain taken from its DNA.
-  pub static ref APP_NAME: &'static str = &APP_GLOBALS.app_name;
-
-  /// The hash of this Holochain's DNA.
-  /// Nodes must run the same DNA to be on the same DHT.
-  pub static ref APP_DNA_HASH: &'static HashString = &APP_GLOBALS.app_dna_hash;
-
-  /// The identity string used when the chain was first initialized.
-  /// If you used JSON to embed multiple properties (such as FirstName, LastName, Email, etc),
-  /// they can be retrieved here as App.Agent.FirstName, etc. (FIXME)
-  pub static ref APP_AGENT_ID_STR: &'static str = &APP_GLOBALS.app_agent_id_str;
-
-  /// The hash of your public key.
-  /// This is your node address on the DHT.
-  /// It can be used for node-to-node messaging with `send` and `receive` functions.
-  pub static ref APP_AGENT_KEY_HASH: &'static HashString = &APP_GLOBALS.app_agent_key_hash;
-
-  /// The hash of the first identity entry on your chain (The second entry on your chain).
-  /// This is your peer's identity on the DHT.
-  pub static ref APP_AGENT_INITIAL_HASH: &'static HashString = &APP_GLOBALS.app_agent_initial_hash;
-
-  /// The hash of the most recent identity entry that has been committed to your chain.
-  /// Starts with the same value as APP_AGENT_INITIAL_HASH.
-  /// After a call to `update_agent` it will have the value of the hash of the newly committed identity entry.
-  pub static ref APP_AGENT_LATEST_HASH: &'static HashString = &APP_GLOBALS.app_agent_latest_hash;
-}
-
-impl From<APP_NAME> for JsonString {
-    fn from(app_name: APP_NAME) -> JsonString {
-        JsonString::from(RawString::from(app_name.to_string()))
-    }
-}
-impl From<APP_DNA_HASH> for JsonString {
-    fn from(app_dna_hash: APP_DNA_HASH) -> JsonString {
-        JsonString::from(HashString::from(app_dna_hash.to_string()))
-    }
-}
-impl From<APP_AGENT_ID_STR> for JsonString {
-    fn from(app_agent_id: APP_AGENT_ID_STR) -> JsonString {
-        JsonString::from(RawString::from(app_agent_id.to_string()))
-    }
-}
-impl From<APP_AGENT_KEY_HASH> for JsonString {
-    fn from(app_agent_key_hash: APP_AGENT_KEY_HASH) -> JsonString {
-        JsonString::from(HashString::from(app_agent_key_hash.to_string()))
-    }
-}
-impl From<APP_AGENT_INITIAL_HASH> for JsonString {
-    fn from(app_agent_initial_hash: APP_AGENT_INITIAL_HASH) -> JsonString {
-        JsonString::from(HashString::from(app_agent_initial_hash.to_string()))
-    }
-}
-impl From<APP_AGENT_LATEST_HASH> for JsonString {
-    fn from(app_agent_latest_hash: APP_AGENT_LATEST_HASH) -> JsonString {
-        JsonString::from(HashString::from(app_agent_latest_hash.to_string()))
-    }
+    unsafe { store_as_json_into_encoded_allocation(&mut G_MEM_STACK.unwrap(), jsonable) as u32 }
 }
 
 //--------------------------------------------------------------------------------------------------
@@ -278,23 +219,6 @@
 }
 
 /// FIXME DOC
-pub fn debug<J: Into<JsonString>>(msg: J) -> Result<(), RibosomeError> {
-    let mut mem_stack = unsafe { G_MEM_STACK.unwrap() };
-    let maybe_allocation_of_input = store_json(&mut mem_stack, msg.into());
-    if let Err(err_code) = maybe_allocation_of_input {
-        return Err(RibosomeError::RibosomeFailed(err_code.to_string()));
-    }
-    let allocation_of_input = maybe_allocation_of_input.unwrap();
-    unsafe {
-        hc_debug(allocation_of_input.encode());
-    }
-    mem_stack
-        .deallocate(allocation_of_input)
-        .expect("should be able to deallocate input that has been allocated on memory stack");
-    Ok(())
-}
-
-/// FIXME DOC
 pub fn call<S: Into<String>>(
     _zome_name: S,
     _function_name: S,
@@ -321,44 +245,6 @@
 }
 
 /// FIXME DOC
-pub fn commit_entry(serialized_entry: &SerializedEntry) -> Result<HashString, RibosomeError> {
-    let mut mem_stack: SinglePageStack;
-    unsafe {
-        mem_stack = G_MEM_STACK.unwrap();
-    }
-
-    let maybe_allocation_of_input = store_json(&mut mem_stack, serialized_entry.to_owned());
-    if let Err(err_code) = maybe_allocation_of_input {
-        return Err(RibosomeError::RibosomeFailed(err_code.to_string()));
-    }
-    let allocation_of_input = maybe_allocation_of_input.unwrap();
-
-    // Call WASMI-able commit
-    let encoded_allocation_of_result: u32;
-    unsafe {
-        encoded_allocation_of_result = hc_commit_entry(allocation_of_input.encode() as u32);
-    }
-    // Deserialize complex result stored in memory and check for ERROR in encoding
-    let result = load_json(encoded_allocation_of_result as u32);
-
-    if let Err(err_raw_str) = result {
-        return Err(RibosomeError::RibosomeFailed(String::from(err_raw_str)));
-    }
-    let output: CommitEntryResult = result.unwrap();
-
-    // Free result & input allocations and all allocations made inside commit()
-    mem_stack
-        .deallocate(allocation_of_input)
-        .expect("deallocate failed");
-
-    if output.validation_failure.len() > 0 {
-        Err(RibosomeError::ValidationFailed(output.validation_failure))
-    } else {
-        Ok(HashString::from(output.address))
-    }
-}
-
-/// FIXME DOC
 pub fn update_entry<S: Into<String>>(
     _entry_type: S,
     _entry: serde_json::Value,
@@ -395,7 +281,7 @@
     let input = GetEntryArgs {
         address: entry_address,
     };
-    let maybe_allocation_of_input = store_json(&mut mem_stack, JsonString::from(input));
+    let maybe_allocation_of_input = store_as_json(&mut mem_stack, input);
     if let Err(err_code) = maybe_allocation_of_input {
         return Err(RibosomeError::RibosomeFailed(err_code.to_string()));
     }
@@ -466,10 +352,4 @@
 /// FIXME DOC
 pub fn close_bundle(_action: BundleOnClose) {
     // FIXME
-}
-=======
-pub mod meta;
-
-pub use api::*;
-pub use holochain_core_types::validation::*;
->>>>>>> da8059ec
+}