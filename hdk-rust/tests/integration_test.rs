#![feature(try_from)]
extern crate holochain_container_api;
extern crate holochain_core;
extern crate holochain_core_types;
extern crate tempfile;
extern crate test_utils;
#[macro_use]
extern crate serde_json;
#[macro_use]
extern crate serde_derive;
extern crate hdk;
extern crate holochain_wasm_utils;
#[macro_use]
extern crate holochain_core_types_derive;

use hdk::error::ZomeApiError;
use holochain_container_api::*;
use holochain_core_types::{
    cas::content::Address,
    dna::zome::{
        capabilities::{Capability, FnDeclaration, Membrane},
        entry_types::{EntryTypeDef, LinksTo},
    },
    entry::{
        entry_type::{test_app_entry_type, AppEntryType, EntryType},
        AppEntryValue, Entry,
    },
    error::{CoreError, HolochainError, ZomeApiInternalResult},
    hash::HashString,
    json::JsonString,
};
use holochain_wasm_utils::api_serialization::get_links::GetLinksResult;
use std::sync::{Arc, Mutex};
use test_utils::*;

pub fn create_test_cap_with_fn_names(fn_names: Vec<&str>) -> Capability {
    let mut capability = Capability::new();
    capability.cap_type.membrane = Membrane::Public;

    for fn_name in fn_names {
        let mut fn_decl = FnDeclaration::new();
        fn_decl.name = String::from(fn_name);
        capability.functions.push(fn_decl);
    }
    capability
}

#[derive(DefaultJson, Serialize, Deserialize, Debug)]
struct EntryStruct {
    stuff: String,
}

fn example_valid_entry() -> Entry {
    Entry::App(
        AppEntryType::from(test_app_entry_type()),
        AppEntryValue::from(EntryStruct {
            stuff: "non fail".into(),
        }),
    )
}

fn example_valid_entry_params() -> String {
    format!(
        "{{\"entry\":{}}}",
        String::from(JsonString::from(example_valid_entry())),
    )
}

fn example_valid_entry_address() -> Address {
    Address::from("QmefcRdCAXM2kbgLW2pMzqWhUvKSDvwfFSVkvmwKvBQBHd")
}

fn start_holochain_instance<T: Into<String>>(uuid: T) -> (Holochain, Arc<Mutex<TestLogger>>) {
    // Setup the holochain instance
    let wasm =
        create_wasm_from_file("wasm-test/target/wasm32-unknown-unknown/release/test_globals.wasm");
    let capabability = create_test_cap_with_fn_names(vec![
        "check_global",
        "check_commit_entry",
        "check_commit_entry_macro",
        "check_get_entry_result",
        "check_get_entry",
        "send_tweet",
        "commit_validation_package_tester",
        "link_two_entries",
        "links_roundtrip",
        "link_validation",
        "check_query",
        "check_app_entry_address",
        "check_sys_entry_address",
        "check_call",
        "check_call_with_args",
        "update_entry_ok",
        "remove_entry_ok",
        "remove_modified_entry_ok",
    ]);
    let mut dna = create_test_dna_with_cap("test_zome", "test_cap", &capabability, &wasm);
    dna.uuid = uuid.into();

    // TODO: construct test DNA using the auto-generated JSON feature
    // The code below is fragile!
    // We have to manually construct a Dna struct that reflects what we defined using define_zome!
    // in wasm-test/src/lib.rs.
    // In a production setting, hc would read the auto-generated JSON to make sure the Dna struct
    // matches up. We should do the same in test.
    {
        let entry_types = &mut dna.zomes.get_mut("test_zome").unwrap().entry_types;
        entry_types.insert(
            EntryType::from("validation_package_tester"),
            EntryTypeDef::new(),
        );

        let test_entry_type = &mut entry_types
            .get_mut(&EntryType::from("testEntryType"))
            .unwrap();
        test_entry_type.links_to.push(LinksTo {
            target_type: String::from("testEntryType"),
            tag: String::from("test-tag"),
        });
    }

    {
        let entry_types = &mut dna.zomes.get_mut("test_zome").unwrap().entry_types;
        let mut link_validator = EntryTypeDef::new();
        link_validator.links_to.push(LinksTo {
            target_type: String::from("link_validator"),
            tag: String::from("longer"),
        });
        entry_types.insert(EntryType::from("link_validator"), link_validator);
    }

    let (context, test_logger) = test_context_and_logger("alex");
    let mut hc =
        Holochain::new(dna.clone(), context).expect("could not create new Holochain instance.");

    // Run the holochain instance
    hc.start().expect("couldn't start");
    (hc, test_logger)
}

#[test]
fn can_use_globals() {
    let (mut hc, _) = start_holochain_instance("can_use_globals");
    // Call the exposed wasm function that calls the debug API function for printing all GLOBALS
    let result = hc.call("test_zome", "test_cap", "check_global", r#"{}"#);
    assert_eq!(
        result.clone(),
        Ok(JsonString::from(HashString::from(
            "QmfFVhScc1cVzEqTBVLBr6d2FbsHaM5Cn3ynnvM7CUiJp9"
        ))),
        "result = {:?}",
        result
    );
}

#[test]
fn can_commit_entry() {
    let (mut hc, _) = start_holochain_instance("can_commit_entry");

    // Call the exposed wasm function that calls the Commit API function
    let result = hc.call(
        "test_zome",
        "test_cap",
        "check_commit_entry",
        &String::from(JsonString::from(example_valid_entry())),
    );
    println!("\t result = {:?}", result);
    assert!(result.is_ok(), "result = {:?}", result);
    assert_eq!(
        result.unwrap(),
        JsonString::from(example_valid_entry_address()),
    );
}
#[test]
fn can_commit_entry_macro() {
    let (mut hc, _) = start_holochain_instance("can_commit_entry_macro");
    // Call the exposed wasm function that calls the Commit API function
    let result = hc.call(
        "test_zome",
        "test_cap",
        "check_commit_entry_macro",
        &example_valid_entry_params(),
    );
    println!("\t result = {:?}", result);
    assert!(result.is_ok(), "\t result = {:?}", result);
    assert_eq!(
        result.unwrap(),
        JsonString::from(Address::from(
            "QmefcRdCAXM2kbgLW2pMzqWhUvKSDvwfFSVkvmwKvBQBHd"
        )),
    );
}

#[test]
fn can_round_trip() {
    let (mut hc, test_logger) = start_holochain_instance("can_round_trip");
    let result = hc.call(
        "test_zome",
        "test_cap",
        "send_tweet",
        r#"{ "author": "bob", "content": "had a boring day" }"#,
    );
    assert_eq!(
        result.unwrap(),
        JsonString::from("{\"first\":\"bob\",\"second\":\"had a boring day\"}"),
    );

    let test_logger = test_logger.lock().unwrap();

    println!("{:?}", *test_logger);
}

#[test]
#[cfg(not(windows))]
fn can_get_entry() {
<<<<<<< HEAD
    println!("\n can_get_entry\n");
    let (mut hc, _) = start_holochain_instance();
=======
    let (mut hc, _) = start_holochain_instance("can_get_entry");
>>>>>>> ad7d2a00
    // Call the exposed wasm function that calls the Commit API function
    let result = hc.call(
        "test_zome",
        "test_cap",
        "check_commit_entry_macro",
        &example_valid_entry_params(),
    );
    assert!(result.is_ok(), "\t result = {:?}", result);
    assert_eq!(
        result.unwrap(),
        JsonString::from(example_valid_entry_address()),
    );

    let result = hc.call(
        "test_zome",
        "test_cap",
        "check_get_entry_result",
        &String::from(JsonString::from(json!({
            "entry_address": example_valid_entry_address()
        }))),
    );
    assert!(result.is_ok(), "\t result = {:?}", result);
    assert_eq!(
        result.unwrap(),
        JsonString::from(
            "{\"addresses\":[\"Qmf7HGMHTZSb4zPB2wvrJnkgmURJ9VuTnEi4xG6QguB36v\"],\"entries\":[{\"value\":\"{\\\"stuff\\\": \\\"non fail\\\"}\",\"entry_type\":\"testEntryType\"}],\"crud_status\":[{\"bits\":1}],\"crud_links\":{}}"
        )
    );

    let result = hc.call(
        "test_zome",
        "test_cap",
        "check_get_entry",
        &String::from(JsonString::from(json!({
            "entry_address": example_valid_entry_address()
        }))),
    );
    println!("\t can_get_entry result = {:?}", result);
    assert!(result.is_ok(), "\t result = {:?}", result);
    assert_eq!(result.unwrap(), JsonString::from(example_valid_entry()),);

    // test the case with a bad address
    let result = hc.call(
        "test_zome",
        "test_cap",
        "check_get_entry_result",
        &String::from(JsonString::from(json!(
            {"entry_address": Address::from("QmbC71ggSaEa1oVPTeNN7ZoB93DYhxowhKSF6Yia2Vjxxx")}
        ))),
    );
    println!("\t can_get_entry_result result = {:?}", result);
    assert!(result.is_ok(), "\t result = {:?}", result);
    assert_eq!(
        result.unwrap(),
        JsonString::from("{\"addresses\":[],\"entries\":[],\"crud_status\":[],\"crud_links\":{}}")
    );

    // test the case with a bad address
    let result = hc.call(
        "test_zome",
        "test_cap",
        "check_get_entry",
        &String::from(JsonString::from(json!(
            {"entry_address": Address::from("QmbC71ggSaEa1oVPTeNN7ZoB93DYhxowhKSF6Yia2Vjxxx")}
        ))),
    );
    println!("\t can_get_entry result = {:?}", result);
    assert!(result.is_ok(), "\t result = {:?}", result);
    assert_eq!(result.unwrap(), JsonString::null());
}

#[test]
#[cfg(not(windows))] // TODO does not work on windows because of different seperator
fn can_invalidate_invalid_commit() {
    let (mut hc, _) = start_holochain_instance("can_invalidate_invalid_commit");
    // Call the exposed wasm function that calls the Commit API function
    let result = hc.call(
        "test_zome",
        "test_cap",
        "check_commit_entry_macro",
        &json!({"entry":
            Entry::App(
                AppEntryType::from(test_app_entry_type()),
                AppEntryValue::from(EntryStruct {
                    stuff: "FAIL".into(),
                }),
            )
        })
        .to_string(),
    );
    println!("\t result = {:?}", result);
    assert!(result.is_ok(), "result = {:?}", result);
    assert_eq!(
        result.unwrap(),
        JsonString::from("{\"error\":{\"Internal\":\"{\\\"kind\\\":{\\\"ValidationFailed\\\":\\\"FAIL content is not allowed\\\"},\\\"file\\\":\\\"core/src/nucleus/ribosome/runtime.rs\\\",\\\"line\\\":\\\"86\\\"}\"}}"),
    );
}

#[test]
fn has_populated_validation_data() {
    let (mut hc, _) = start_holochain_instance("has_populated_validation_data");

    //
    // Add two entries to chain to have something to check ValidationData on
    //
    let result = hc.call(
        "test_zome",
        "test_cap",
        "check_commit_entry_macro",
        &example_valid_entry_params(),
    );
    assert!(result.is_ok(), "\t result = {:?}", result);
    assert_eq!(
        result.unwrap(),
        JsonString::from(example_valid_entry_address()),
    );
    let result = hc.call(
        "test_zome",
        "test_cap",
        "check_commit_entry_macro",
        &example_valid_entry_params(),
    );
    assert!(result.is_ok(), "\t result = {:?}", result);
    assert_eq!(
        result.unwrap(),
        JsonString::from(example_valid_entry_address()),
    );

    //
    // Expect the commit in this zome function to fail with a serialized ValidationData struct
    //
    let result = hc.call(
        "test_zome",
        "test_cap",
        "commit_validation_package_tester",
        r#"{}"#,
    );

    assert!(result.is_ok(), "\t result = {:?}", result);

    //
    // Deactivating this test for now since ordering of contents change non-deterministically
    //
    /*
    assert_eq!(
        JsonString::from("{\"Err\":{\"Internal\":\"{\\\"package\\\":{\\\"chain_header\\\":{\\\"entry_type\\\":{\\\"App\\\":\\\"validation_package_tester\\\"},\\\"entry_address\\\":\\\"QmYQPp1fExXdKfmcmYTbkw88HnCr3DzMSFUZ4ncEd9iGBY\\\",\\\"entry_signature\\\":\\\"\\\",\\\"link\\\":\\\"QmSQqKHPpYZbafF7PXPKx31UwAbNAmPVuSHHxcBoDcYsci\\\",\\\"link_same_type\\\":null,\\\"timestamp\\\":\\\"\\\"},\\\"source_chain_entries\\\":[{\\\"value\\\":\\\"\\\\\\\"non fail\\\\\\\"\\\",\\\"entry_type\\\":\\\"testEntryType\\\"},{\\\"value\\\":\\\"\\\\\\\"non fail\\\\\\\"\\\",\\\"entry_type\\\":\\\"testEntryType\\\"},{\\\"value\\\":\\\"alex\\\",\\\"entry_type\\\":\\\"%agent_id\\\"}],\\\"source_chain_headers\\\":[{\\\"entry_type\\\":{\\\"App\\\":\\\"testEntryType\\\"},\\\"entry_address\\\":\\\"QmXxdzM9uHiSfV1xDwUxMm5jX4rVU8jhtWVaeCzjkFW249\\\",\\\"entry_signature\\\":\\\"\\\",\\\"link\\\":\\\"QmRHUwiUuFJiMyRmKaA1U49fXEnT8qbZMoj2V9maa4Q3JE\\\",\\\"link_same_type\\\":\\\"QmRHUwiUuFJiMyRmKaA1U49fXEnT8qbZMoj2V9maa4Q3JE\\\",\\\"timestamp\\\":\\\"\\\"},{\\\"entry_type\\\":{\\\"App\\\":\\\"testEntryType\\\"},\\\"entry_address\\\":\\\"QmXxdzM9uHiSfV1xDwUxMm5jX4rVU8jhtWVaeCzjkFW249\\\",\\\"entry_signature\\\":\\\"\\\",\\\"link\\\":\\\"QmRYerwRRXYxmYoxq1LTZMVVRfjNMAeqmdELTNDxURtHEZ\\\",\\\"link_same_type\\\":null,\\\"timestamp\\\":\\\"\\\"},{\\\"entry_type\\\":\\\"AgentId\\\",\\\"entry_address\\\":\\\"QmQw3V41bAWkQA9kwpNfU3ZDNzr9YW4p9RV4QHhFD3BkqA\\\",\\\"entry_signature\\\":\\\"\\\",\\\"link\\\":\\\"QmQJxUSfJe2QoxTyEwKQX9ypbkcNv3cw1vasGTx1CUpJFm\\\",\\\"link_same_type\\\":null,\\\"timestamp\\\":\\\"\\\"}],\\\"custom\\\":null},\\\"sources\\\":[\\\"<insert your agent key here>\\\"],\\\"lifecycle\\\":\\\"Chain\\\",\\\"action\\\":\\\"Commit\\\"}\"}}"),
        result.unwrap(),
    );
    */}

#[test]
fn can_link_entries() {
    let (mut hc, _) = start_holochain_instance("can_link_entries");

    let result = hc.call("test_zome", "test_cap", "link_two_entries", r#"{}"#);
    assert!(result.is_ok(), "\t result = {:?}", result);
    assert_eq!(result.unwrap(), JsonString::from(r#"{"Ok":null}"#));
}

<<<<<<< HEAD
// This test now fails because handle_links_roundtrip doesn't take into
// account how long it takes for the links to propigate on the network
//the correct test would be to wait for a propigation period
=======
// This test did fail before but passed locally for me now each of >20 tries on macOS.
// It can fail because:
// handle_links_roundtrip doesn't take into
// account how long it takes for the links to propigate on the network
// the correct test would be to wait for a propigation period
//
// It does fail on windows in the CI so for now I pull it in for all OS except
// Windows so we have at least some integration link testing.
>>>>>>> ad7d2a00
#[test]
#[cfg(not(windows))]
fn can_roundtrip_links() {
    let (mut hc, _) = start_holochain_instance("can_roundtrip_links");
    let result = hc.call("test_zome", "test_cap", "links_roundtrip", r#"{}"#);
    assert!(result.is_ok(), "result = {:?}", result);
    let result_string = result.unwrap();

    let address_1 = Address::from("QmdQVqSuqbrEJWC8Va85PSwrcPfAB3EpG5h83C3Vrj62hN");
    let address_2 = Address::from("QmPn1oj8ANGtxS5sCGdKBdSBN63Bb6yBkmWrLc9wFRYPtJ");

    println!("can_roundtrip_links result_string: {:?}", result_string);
    let expected: Result<GetLinksResult, HolochainError> = Ok(GetLinksResult::new(vec![
        address_1.clone(),
        address_2.clone(),
    ]));
    let ordering1: bool = result_string == JsonString::from(expected);

    let expected: Result<GetLinksResult, HolochainError> =
        Ok(GetLinksResult::new(vec![address_2, address_1]));
    let ordering2: bool = result_string == JsonString::from(expected);

    assert!(ordering1 || ordering2, "result = {:?}", result_string);
}

#[test]
#[cfg(not(windows))]
fn can_validate_links() {
    let (mut hc, _) = start_holochain_instance("can_validate_links");
    let params_ok = r#"{"stuff1": "a", "stuff2": "aa"}"#;
    let result = hc.call("test_zome", "test_cap", "link_validation", params_ok);
    assert!(result.is_ok(), "result = {:?}", result);

    let params_not_ok = r#"{"stuff1": "aaa", "stuff2": "aa"}"#;
    let result = hc.call("test_zome", "test_cap", "link_validation", params_not_ok);
    assert!(result.is_ok(), "result = {:?}", result);
    // Yep, the zome call is ok but what we got back should be a ValidationFailed error,
    // wrapped in a CoreError, wrapped in a ZomeApiError, wrapped in a Result,
    // serialized to JSON :D
    let zome_result: Result<(), ZomeApiError> =
        serde_json::from_str(&result.unwrap().to_string()).unwrap();
    assert!(zome_result.is_err());
    if let ZomeApiError::Internal(error) = zome_result.err().unwrap() {
        let core_error: CoreError = serde_json::from_str(&error).unwrap();
        assert_eq!(
            core_error.kind,
            HolochainError::ValidationFailed("Target stuff is not longer".to_string()),
        );
    } else {
        assert!(false);
    }
}

#[test]
fn can_check_query() {
    let (mut hc, _) = start_holochain_instance("can_check_query");

    let result = hc.call(
        "test_zome",
        "test_cap",
        "check_query",
        r#"{ "entry_type_name": "testEntryType", "limit": "0" }"#,
    );
    assert!(result.is_ok(), "result = {:?}", result);
    assert_eq!(
        result.unwrap(),
        JsonString::from(vec![Address::from(
            "QmPn1oj8ANGtxS5sCGdKBdSBN63Bb6yBkmWrLc9wFRYPtJ",
        )]),
    );
}

#[test]
fn can_check_app_entry_address() {
    let (mut hc, _) = start_holochain_instance("can_check_app_entry_address");

    let result = hc.call("test_zome", "test_cap", "check_app_entry_address", r#"{}"#);
    assert!(result.is_ok(), "result = {:?}", result);
    assert_eq!(
        result.unwrap(),
        JsonString::from(Address::from(
            "QmSbNw63sRS4VEmuqFBd7kJT6V9pkEpMRMY2LWvjNAqPcJ"
        )),
    );
}

#[test]
fn can_check_sys_entry_address() {
    let (mut hc, _) = start_holochain_instance("can_check_sys_entry_address");

    let _result = hc.call("test_zome", "test_cap", "check_sys_entry_address", r#"{}"#);
    // TODO
    //    assert!(result.is_ok(), "result = {:?}", result);
    //    assert_eq!(
    //        result.unwrap(),
    //        r#"{"result":"QmYmZyvDda3ygMhNnEjx8p9Q1TonHG9xhpn9drCptRT966"}"#,
    //    );
}

#[test]
fn can_check_call() {
    let (mut hc, _) = start_holochain_instance("can_check_call");

    let result = hc.call("test_zome", "test_cap", "check_call", r#"{}"#);
    assert!(result.is_ok(), "result = {:?}", result);
    assert_eq!(
        result.unwrap(),
        JsonString::from(ZomeApiInternalResult::success(Address::from(
            "QmSbNw63sRS4VEmuqFBd7kJT6V9pkEpMRMY2LWvjNAqPcJ"
        ))),
    );
}

#[test]
fn can_check_call_with_args() {
    let (mut hc, _) = start_holochain_instance("can_check_call_with_args");

    let result = hc.call("test_zome", "test_cap", "check_call_with_args", r#"{}"#);
    println!("\t result = {:?}", result);
    assert!(result.is_ok(), "\t result = {:?}", result);
    assert_eq!(
        result.unwrap(),
        JsonString::from(ZomeApiInternalResult::success(Address::from(
            "QmefcRdCAXM2kbgLW2pMzqWhUvKSDvwfFSVkvmwKvBQBHd"
        ))),
    );
}

#[test]
fn can_remove_entry() {
    let (mut hc, _) = start_holochain_instance();
    let result = hc.call("test_zome", "test_cap", "remove_entry_ok", r#"{}"#);
    assert!(result.is_ok(), "result = {:?}", result);
    assert_eq!(
        result.unwrap(),
        JsonString::from("{\"addresses\":[\"QmefcRdCAXM2kbgLW2pMzqWhUvKSDvwfFSVkvmwKvBQBHd\"],\"entries\":[{\"App\":[\"testEntryType\",\"{\\\"stuff\\\":\\\"non fail\\\"}\"]}],\"crud_status\":[{\"bits\":4}],\"crud_links\":{\"QmefcRdCAXM2kbgLW2pMzqWhUvKSDvwfFSVkvmwKvBQBHd\":\"QmUhD35RLLvDJ7dGsonTTiHUirckQSbf7ceDC1xWVTrHk6\"}}"
        ),
    );
}

#[test]
fn can_update_entry() {
    let (mut hc, _) = start_holochain_instance();
    let result = hc.call("test_zome", "test_cap", "update_entry_ok", r#"{}"#);
    assert!(result.is_ok(), "result = {:?}", result);
}

#[test]
fn can_remove_modified_entry() {
    let (mut hc, _) = start_holochain_instance();
    let result = hc.call("test_zome", "test_cap", "remove_modified_entry_ok", r#"{}"#);
    assert!(result.is_ok(), "result = {:?}", result);
}<|MERGE_RESOLUTION|>--- conflicted
+++ resolved
@@ -213,12 +213,7 @@
 #[test]
 #[cfg(not(windows))]
 fn can_get_entry() {
-<<<<<<< HEAD
-    println!("\n can_get_entry\n");
-    let (mut hc, _) = start_holochain_instance();
-=======
     let (mut hc, _) = start_holochain_instance("can_get_entry");
->>>>>>> ad7d2a00
     // Call the exposed wasm function that calls the Commit API function
     let result = hc.call(
         "test_zome",
@@ -378,11 +373,6 @@
     assert_eq!(result.unwrap(), JsonString::from(r#"{"Ok":null}"#));
 }
 
-<<<<<<< HEAD
-// This test now fails because handle_links_roundtrip doesn't take into
-// account how long it takes for the links to propigate on the network
-//the correct test would be to wait for a propigation period
-=======
 // This test did fail before but passed locally for me now each of >20 tries on macOS.
 // It can fail because:
 // handle_links_roundtrip doesn't take into
@@ -391,7 +381,6 @@
 //
 // It does fail on windows in the CI so for now I pull it in for all OS except
 // Windows so we have at least some integration link testing.
->>>>>>> ad7d2a00
 #[test]
 #[cfg(not(windows))]
 fn can_roundtrip_links() {
