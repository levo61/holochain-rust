--- conflicted
+++ resolved
@@ -6,12 +6,9 @@
 extern crate test_utils;
 #[macro_use]
 extern crate serde_json;
-<<<<<<< HEAD
 #[macro_use]
 extern crate serde_derive;
-=======
 extern crate hdk;
->>>>>>> 51b54414
 extern crate holochain_wasm_utils;
 #[macro_use]
 extern crate holochain_core_types_derive;
@@ -24,16 +21,11 @@
         capabilities::{Capability, FnDeclaration, Membrane},
         entry_types::{EntryTypeDef, LinksTo},
     },
-<<<<<<< HEAD
     entry::{
-        entry_type::{test_app_entry_type, AppEntryType},
+        entry_type::{test_app_entry_type, AppEntryType, EntryType},
         AppEntryValue, Entry,
     },
-    error::{HcResult, HolochainError, ZomeApiInternalResult},
-=======
-    entry::{entry_type::test_entry_type, Entry, SerializedEntry},
     error::{CoreError, HcResult, HolochainError, ZomeApiInternalResult},
->>>>>>> 51b54414
     hash::HashString,
     json::JsonString,
 };
@@ -101,13 +93,6 @@
     ]);
     let mut dna = create_test_dna_with_cap("test_zome", "test_cap", &capabability, &wasm);
 
-<<<<<<< HEAD
-    dna.zomes
-        .get_mut("test_zome")
-        .unwrap()
-        .entry_types
-        .insert("validation_package_tester".into(), EntryTypeDef::new());
-=======
     // TODO: construct test DNA using the auto-generated JSON feature
     // The code below is fragile!
     // We have to manually construct a Dna struct that reflects what we defined using define_zome!
@@ -117,11 +102,13 @@
     {
         let entry_types = &mut dna.zomes.get_mut("test_zome").unwrap().entry_types;
         entry_types.insert(
-            String::from("validation_package_tester"),
+            EntryType::from("validation_package_tester"),
             EntryTypeDef::new(),
         );
 
-        let test_entry_type = &mut entry_types.get_mut("testEntryType").unwrap();
+        let test_entry_type = &mut entry_types
+            .get_mut(&EntryType::from("testEntryType"))
+            .unwrap();
         test_entry_type.links_to.push(LinksTo {
             target_type: String::from("testEntryType"),
             tag: String::from("test-tag"),
@@ -135,9 +122,8 @@
             target_type: String::from("link_validator"),
             tag: String::from("longer"),
         });
-        entry_types.insert(String::from("link_validator"), link_validator);
+        entry_types.insert(EntryType::from("link_validator"), link_validator);
     }
->>>>>>> 51b54414
 
     let (context, test_logger) = test_context_and_logger("alex");
     let mut hc =
@@ -303,7 +289,8 @@
                     stuff: "FAIL".into(),
                 }),
             )
-        }).to_string(),
+        })
+        .to_string(),
     );
     println!("\t result = {:?}", result);
     assert!(result.is_ok(), "result = {:?}", result);
