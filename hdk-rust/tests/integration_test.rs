#![feature(try_from)]
extern crate holochain_container_api;
extern crate holochain_core;
extern crate holochain_core_types;
extern crate tempfile;
extern crate test_utils;
#[macro_use]
extern crate serde_json;
#[macro_use]
extern crate serde_derive;
extern crate hdk;
extern crate holochain_wasm_utils;
#[macro_use]
extern crate holochain_core_types_derive;

use hdk::error::ZomeApiError;
use holochain_container_api::*;
use holochain_core_types::{
    cas::content::Address,
    dna::zome::{
        capabilities::{Capability, FnDeclaration, Membrane},
        entry_types::{EntryTypeDef, LinksTo},
    },
    entry::{
        entry_type::{test_app_entry_type, AppEntryType, EntryType},
        AppEntryValue, Entry,
    },
    error::{CoreError, HolochainError, ZomeApiInternalResult},
    hash::HashString,
    json::JsonString,
};
//use holochain_wasm_utils::api_serialization::get_links::GetLinksResult;
use std::sync::{Arc, Mutex};
use test_utils::*;

pub fn create_test_cap_with_fn_names(fn_names: Vec<&str>) -> Capability {
    let mut capability = Capability::new();
    capability.cap_type.membrane = Membrane::Public;

    for fn_name in fn_names {
        let mut fn_decl = FnDeclaration::new();
        fn_decl.name = String::from(fn_name);
        capability.functions.push(fn_decl);
    }
    capability
}

#[derive(DefaultJson, Serialize, Deserialize, Debug)]
struct EntryStruct {
    stuff: String,
}

fn example_valid_entry() -> Entry {
    Entry::App(
        AppEntryType::from(test_app_entry_type()),
        AppEntryValue::from(EntryStruct {
            stuff: "non fail".into(),
        }),
    )
}

fn example_valid_entry_params() -> String {
    format!(
        "{{\"entry\":{}}}",
        String::from(JsonString::from(example_valid_entry())),
    )
}

fn example_valid_entry_address() -> Address {
    Address::from("QmefcRdCAXM2kbgLW2pMzqWhUvKSDvwfFSVkvmwKvBQBHd")
}

fn start_holochain_instance() -> (Holochain, Arc<Mutex<TestLogger>>) {
    // Setup the holochain instance
    let wasm =
        create_wasm_from_file("wasm-test/target/wasm32-unknown-unknown/release/test_globals.wasm");
    let capabability = create_test_cap_with_fn_names(vec![
        "check_global",
        "check_commit_entry",
        "check_commit_entry_macro",
        "check_get_entry_result",
        "check_get_entry",
        "send_tweet",
        "commit_validation_package_tester",
        "link_two_entries",
        "links_roundtrip",
        "link_validation",
        "check_query",
        "check_app_entry_address",
        "check_sys_entry_address",
        "check_call",
        "check_call_with_args",
        "update_entry_ok",
        "remove_entry_ok",
        "remove_modified_entry_ok",
    ]);
    let mut dna = create_test_dna_with_cap("test_zome", "test_cap", &capabability, &wasm);

    // TODO: construct test DNA using the auto-generated JSON feature
    // The code below is fragile!
    // We have to manually construct a Dna struct that reflects what we defined using define_zome!
    // in wasm-test/src/lib.rs.
    // In a production setting, hc would read the auto-generated JSON to make sure the Dna struct
    // matches up. We should do the same in test.
    {
        let entry_types = &mut dna.zomes.get_mut("test_zome").unwrap().entry_types;
        entry_types.insert(
            EntryType::from("validation_package_tester"),
            EntryTypeDef::new(),
        );

        let test_entry_type = &mut entry_types
            .get_mut(&EntryType::from("testEntryType"))
            .unwrap();
        test_entry_type.links_to.push(LinksTo {
            target_type: String::from("testEntryType"),
            tag: String::from("test-tag"),
        });
    }

    {
        let entry_types = &mut dna.zomes.get_mut("test_zome").unwrap().entry_types;
        let mut link_validator = EntryTypeDef::new();
        link_validator.links_to.push(LinksTo {
            target_type: String::from("link_validator"),
            tag: String::from("longer"),
        });
        entry_types.insert(EntryType::from("link_validator"), link_validator);
    }

    let (context, test_logger) = test_context_and_logger("alex");
    let mut hc =
        Holochain::new(dna.clone(), context).expect("could not create new Holochain instance.");

    // Run the holochain instance
    hc.start().expect("couldn't start");
    (hc, test_logger)
}

#[test]
fn can_use_globals() {
    let (mut hc, _) = start_holochain_instance();
    // Call the exposed wasm function that calls the debug API function for printing all GLOBALS
    let result = hc.call("test_zome", "test_cap", "check_global", r#"{}"#);
    assert_eq!(
        result.clone(),
        Ok(JsonString::from(HashString::from(
            "QmfFVhScc1cVzEqTBVLBr6d2FbsHaM5Cn3ynnvM7CUiJp9"
        ))),
        "result = {:?}",
        result
    );
}

#[test]
fn can_commit_entry() {
    let (mut hc, _) = start_holochain_instance();

    // Call the exposed wasm function that calls the Commit API function
    let result = hc.call(
        "test_zome",
        "test_cap",
        "check_commit_entry",
        &String::from(JsonString::from(example_valid_entry())),
    );
    println!("\t result = {:?}", result);
    assert!(result.is_ok(), "result = {:?}", result);
    assert_eq!(
        result.unwrap(),
        JsonString::from(example_valid_entry_address()),
    );
}
#[test]
fn can_commit_entry_macro() {
    let (mut hc, _) = start_holochain_instance();
    // Call the exposed wasm function that calls the Commit API function
    let result = hc.call(
        "test_zome",
        "test_cap",
        "check_commit_entry_macro",
        &example_valid_entry_params(),
    );
    println!("\t result = {:?}", result);
    assert!(result.is_ok(), "\t result = {:?}", result);
    assert_eq!(
        result.unwrap(),
        JsonString::from(Address::from(
            "QmefcRdCAXM2kbgLW2pMzqWhUvKSDvwfFSVkvmwKvBQBHd"
        )),
    );
}

#[test]
fn can_round_trip() {
    let (mut hc, test_logger) = start_holochain_instance();
    let result = hc.call(
        "test_zome",
        "test_cap",
        "send_tweet",
        r#"{ "author": "bob", "content": "had a boring day" }"#,
    );
    assert_eq!(
        result.unwrap(),
        JsonString::from("{\"first\":\"bob\",\"second\":\"had a boring day\"}"),
    );

    let test_logger = test_logger.lock().unwrap();

    println!("{:?}", *test_logger);
}

#[test]
#[cfg(not(windows))]
fn can_get_entry() {
    println!("\n can_get_entry\n");
    let (mut hc, _) = start_holochain_instance();
    // Call the exposed wasm function that calls the Commit API function
    let result = hc.call(
        "test_zome",
        "test_cap",
        "check_commit_entry_macro",
        &example_valid_entry_params(),
    );
    assert!(result.is_ok(), "\t result = {:?}", result);
    assert_eq!(
        result.unwrap(),
        JsonString::from(example_valid_entry_address()),
    );

    let result = hc.call(
        "test_zome",
        "test_cap",
        "check_get_entry_result",
        &String::from(JsonString::from(json!({
            "entry_address": example_valid_entry_address()
        }))),
    );
    assert!(result.is_ok(), "\t result = {:?}", result);
<<<<<<< HEAD
    assert_eq!(
        result.unwrap(),
        JsonString::from(
            "{\"addresses\":[\"Qmf7HGMHTZSb4zPB2wvrJnkgmURJ9VuTnEi4xG6QguB36v\"],\"entries\":[{\"value\":\"{\\\"stuff\\\": \\\"non fail\\\"}\",\"entry_type\":\"testEntryType\"}],\"crud_status\":[{\"bits\":1}],\"crud_links\":{}}"
        )
    );
=======
    assert_eq!(result.unwrap(), JsonString::from(example_valid_entry()));
>>>>>>> ccee4db7

    let result = hc.call(
        "test_zome",
        "test_cap",
        "check_get_entry",
        &String::from(JsonString::from(json!({
            "entry_address": example_valid_entry_address()
        }))),
    );
    println!("\t can_get_entry result = {:?}", result);
    assert!(result.is_ok(), "\t result = {:?}", result);
    assert_eq!(result.unwrap(), JsonString::from(example_valid_entry()),);

    // test the case with a bad address
    let result = hc.call(
        "test_zome",
        "test_cap",
        "check_get_entry_result",
        &String::from(JsonString::from(json!(
            {"entry_address": Address::from("QmbC71ggSaEa1oVPTeNN7ZoB93DYhxowhKSF6Yia2Vjxxx")}
        ))),
    );
    println!("\t can_get_entry_result result = {:?}", result);
    assert!(result.is_ok(), "\t result = {:?}", result);
    assert_eq!(
        result.unwrap(),
        JsonString::from("{\"addresses\":[],\"entries\":[],\"crud_status\":[],\"crud_links\":{}}")
    );

    // test the case with a bad address
    let result = hc.call(
        "test_zome",
        "test_cap",
        "check_get_entry",
        &String::from(JsonString::from(json!(
            {"entry_address": Address::from("QmbC71ggSaEa1oVPTeNN7ZoB93DYhxowhKSF6Yia2Vjxxx")}
        ))),
    );
    println!("\t can_get_entry result = {:?}", result);
    assert!(result.is_ok(), "\t result = {:?}", result);
    assert_eq!(result.unwrap(), JsonString::null());
}

#[test]
#[cfg(not(windows))] // TODO does not work on windows because of different seperator
fn can_invalidate_invalid_commit() {
    let (mut hc, _) = start_holochain_instance();
    // Call the exposed wasm function that calls the Commit API function
    let result = hc.call(
        "test_zome",
        "test_cap",
        "check_commit_entry_macro",
        &json!({"entry":
            Entry::App(
                AppEntryType::from(test_app_entry_type()),
                AppEntryValue::from(EntryStruct {
                    stuff: "FAIL".into(),
                }),
            )
        })
        .to_string(),
    );
    println!("\t result = {:?}", result);
    assert!(result.is_ok(), "result = {:?}", result);
    assert_eq!(
        result.unwrap(),
        JsonString::from("{\"error\":{\"Internal\":\"{\\\"kind\\\":{\\\"ValidationFailed\\\":\\\"FAIL content is not allowed\\\"},\\\"file\\\":\\\"core/src/nucleus/ribosome/runtime.rs\\\",\\\"line\\\":\\\"86\\\"}\"}}"),
    );
}

#[test]
fn has_populated_validation_data() {
    let (mut hc, _) = start_holochain_instance();

    //
    // Add two entries to chain to have something to check ValidationData on
    //
    let result = hc.call(
        "test_zome",
        "test_cap",
        "check_commit_entry_macro",
        &example_valid_entry_params(),
    );
    assert!(result.is_ok(), "\t result = {:?}", result);
    assert_eq!(
        result.unwrap(),
        JsonString::from(example_valid_entry_address()),
    );
    let result = hc.call(
        "test_zome",
        "test_cap",
        "check_commit_entry_macro",
        &example_valid_entry_params(),
    );
    assert!(result.is_ok(), "\t result = {:?}", result);
    assert_eq!(
        result.unwrap(),
        JsonString::from(example_valid_entry_address()),
    );

    //
    // Expect the commit in this zome function to fail with a serialized ValidationData struct
    //
    let result = hc.call(
        "test_zome",
        "test_cap",
        "commit_validation_package_tester",
        r#"{}"#,
    );

    assert!(result.is_ok(), "\t result = {:?}", result);

    //
    // Deactivating this test for now since ordering of contents change non-deterministically
    //
    /*
    assert_eq!(
        JsonString::from("{\"Err\":{\"Internal\":\"{\\\"package\\\":{\\\"chain_header\\\":{\\\"entry_type\\\":{\\\"App\\\":\\\"validation_package_tester\\\"},\\\"entry_address\\\":\\\"QmYQPp1fExXdKfmcmYTbkw88HnCr3DzMSFUZ4ncEd9iGBY\\\",\\\"entry_signature\\\":\\\"\\\",\\\"link\\\":\\\"QmSQqKHPpYZbafF7PXPKx31UwAbNAmPVuSHHxcBoDcYsci\\\",\\\"link_same_type\\\":null,\\\"timestamp\\\":\\\"\\\"},\\\"source_chain_entries\\\":[{\\\"value\\\":\\\"\\\\\\\"non fail\\\\\\\"\\\",\\\"entry_type\\\":\\\"testEntryType\\\"},{\\\"value\\\":\\\"\\\\\\\"non fail\\\\\\\"\\\",\\\"entry_type\\\":\\\"testEntryType\\\"},{\\\"value\\\":\\\"alex\\\",\\\"entry_type\\\":\\\"%agent_id\\\"}],\\\"source_chain_headers\\\":[{\\\"entry_type\\\":{\\\"App\\\":\\\"testEntryType\\\"},\\\"entry_address\\\":\\\"QmXxdzM9uHiSfV1xDwUxMm5jX4rVU8jhtWVaeCzjkFW249\\\",\\\"entry_signature\\\":\\\"\\\",\\\"link\\\":\\\"QmRHUwiUuFJiMyRmKaA1U49fXEnT8qbZMoj2V9maa4Q3JE\\\",\\\"link_same_type\\\":\\\"QmRHUwiUuFJiMyRmKaA1U49fXEnT8qbZMoj2V9maa4Q3JE\\\",\\\"timestamp\\\":\\\"\\\"},{\\\"entry_type\\\":{\\\"App\\\":\\\"testEntryType\\\"},\\\"entry_address\\\":\\\"QmXxdzM9uHiSfV1xDwUxMm5jX4rVU8jhtWVaeCzjkFW249\\\",\\\"entry_signature\\\":\\\"\\\",\\\"link\\\":\\\"QmRYerwRRXYxmYoxq1LTZMVVRfjNMAeqmdELTNDxURtHEZ\\\",\\\"link_same_type\\\":null,\\\"timestamp\\\":\\\"\\\"},{\\\"entry_type\\\":\\\"AgentId\\\",\\\"entry_address\\\":\\\"QmQw3V41bAWkQA9kwpNfU3ZDNzr9YW4p9RV4QHhFD3BkqA\\\",\\\"entry_signature\\\":\\\"\\\",\\\"link\\\":\\\"QmQJxUSfJe2QoxTyEwKQX9ypbkcNv3cw1vasGTx1CUpJFm\\\",\\\"link_same_type\\\":null,\\\"timestamp\\\":\\\"\\\"}],\\\"custom\\\":null},\\\"sources\\\":[\\\"<insert your agent key here>\\\"],\\\"lifecycle\\\":\\\"Chain\\\",\\\"action\\\":\\\"Commit\\\"}\"}}"),
        result.unwrap(),
    );
    */}

#[test]
fn can_link_entries() {
    let (mut hc, _) = start_holochain_instance();

    let result = hc.call("test_zome", "test_cap", "link_two_entries", r#"{}"#);
    assert!(result.is_ok(), "\t result = {:?}", result);
    assert_eq!(result.unwrap(), JsonString::from(r#"{"Ok":null}"#));
}

// This test now fails because handle_links_roundtrip doesn't take into
// account how long it takes for the links to propigate on the network
//the correct test would be to wait for a propigation period
#[test]
#[cfg(not(windows))]
fn can_roundtrip_links() {
    let (mut hc, _) = start_holochain_instance();
    let result = hc.call("test_zome", "test_cap", "links_roundtrip", r#"{}"#);
    assert!(result.is_ok(), "result = {:?}", result);
    let result_string = result.unwrap();

    let address_1 = Address::from("QmdQVqSuqbrEJWC8Va85PSwrcPfAB3EpG5h83C3Vrj62hN");
    let address_2 = Address::from("QmPn1oj8ANGtxS5sCGdKBdSBN63Bb6yBkmWrLc9wFRYPtJ");

    println!("can_roundtrip_links result_string: {:?}", result_string);
    let expected: HcResult<GetLinksResult> = Ok(GetLinksResult::new(vec![
        address_1.clone(),
        address_2.clone(),
    ]));
    let ordering1: bool = result_string == JsonString::from(expected);

    let expected: HcResult<GetLinksResult> = Ok(GetLinksResult::new(vec![address_2, address_1]));
    let ordering2: bool = result_string == JsonString::from(expected);

    assert!(ordering1 || ordering2, "result = {:?}", result_string);
}

#[test]
#[cfg(not(windows))]
fn can_validate_links() {
    let (mut hc, _) = start_holochain_instance();
    let params_ok = r#"{"stuff1": "a", "stuff2": "aa"}"#;
    let result = hc.call("test_zome", "test_cap", "link_validation", params_ok);
    assert!(result.is_ok(), "result = {:?}", result);

    let params_not_ok = r#"{"stuff1": "aaa", "stuff2": "aa"}"#;
    let result = hc.call("test_zome", "test_cap", "link_validation", params_not_ok);
    assert!(result.is_ok(), "result = {:?}", result);
    // Yep, the zome call is ok but what we got back should be a ValidationFailed error,
    // wrapped in a CoreError, wrapped in a ZomeApiError, wrapped in a Result,
    // serialized to JSON :D
    let zome_result: Result<(), ZomeApiError> =
        serde_json::from_str(&result.unwrap().to_string()).unwrap();
    assert!(zome_result.is_err());
    if let ZomeApiError::Internal(error) = zome_result.err().unwrap() {
        let core_error: CoreError = serde_json::from_str(&error).unwrap();
        assert_eq!(
            core_error.kind,
            HolochainError::ValidationFailed("Target stuff is not longer".to_string()),
        );
    } else {
        assert!(false);
    }
}

#[test]
fn can_check_query() {
    let (mut hc, _) = start_holochain_instance();

    let result = hc.call(
        "test_zome",
        "test_cap",
        "check_query",
        r#"{ "entry_type_name": "testEntryType", "limit": "0" }"#,
    );
    assert!(result.is_ok(), "result = {:?}", result);
    assert_eq!(
        result.unwrap(),
        JsonString::from(vec![Address::from(
            "QmPn1oj8ANGtxS5sCGdKBdSBN63Bb6yBkmWrLc9wFRYPtJ",
        )]),
    );
}

#[test]
fn can_check_app_entry_address() {
    let (mut hc, _) = start_holochain_instance();

    let result = hc.call("test_zome", "test_cap", "check_app_entry_address", r#"{}"#);
    assert!(result.is_ok(), "result = {:?}", result);
    assert_eq!(
        result.unwrap(),
        JsonString::from(Address::from(
            "QmSbNw63sRS4VEmuqFBd7kJT6V9pkEpMRMY2LWvjNAqPcJ"
        )),
    );
}

#[test]
fn can_check_sys_entry_address() {
    let (mut hc, _) = start_holochain_instance();

    let _result = hc.call("test_zome", "test_cap", "check_sys_entry_address", r#"{}"#);
    // TODO
    //    assert!(result.is_ok(), "result = {:?}", result);
    //    assert_eq!(
    //        result.unwrap(),
    //        r#"{"result":"QmYmZyvDda3ygMhNnEjx8p9Q1TonHG9xhpn9drCptRT966"}"#,
    //    );
}

#[test]
fn can_check_call() {
    let (mut hc, _) = start_holochain_instance();

    let result = hc.call("test_zome", "test_cap", "check_call", r#"{}"#);
    assert!(result.is_ok(), "result = {:?}", result);
    assert_eq!(
        result.unwrap(),
        JsonString::from(ZomeApiInternalResult::success(Address::from(
            "QmSbNw63sRS4VEmuqFBd7kJT6V9pkEpMRMY2LWvjNAqPcJ"
        ))),
    );
}

#[test]
fn can_check_call_with_args() {
    let (mut hc, _) = start_holochain_instance();

    let result = hc.call("test_zome", "test_cap", "check_call_with_args", r#"{}"#);
    println!("\t result = {:?}", result);
    assert!(result.is_ok(), "\t result = {:?}", result);
    assert_eq!(
        result.unwrap(),
        JsonString::from(ZomeApiInternalResult::success(Address::from(
            "QmefcRdCAXM2kbgLW2pMzqWhUvKSDvwfFSVkvmwKvBQBHd"
        ))),
    );
}

#[test]
fn can_remove_entry() {
    let (mut hc, _) = start_holochain_instance();
    let result = hc.call("test_zome", "test_cap", "remove_entry_ok", r#"{}"#);
    assert!(result.is_ok(), "result = {:?}", result);
    assert_eq!(
        result.unwrap(),
        JsonString::from("{\"addresses\":[\"QmSxw5mUkFfc2W95GK2xaNYRp4a8ZXxY8o7mPMDJv9pvJg\"],\"entries\":[{\"value\":\"{\\\"stuff\\\":\\\"non fail\\\"}\",\"entry_type\":\"testEntryType\"}],\"crud_status\":[{\"bits\":4}],\"crud_links\":{\"QmSxw5mUkFfc2W95GK2xaNYRp4a8ZXxY8o7mPMDJv9pvJg\":\"Qmeaj27GhRnFSL4fHyboC3gpWtkidd9kZVKcP94NaRCVwH\"}}"
        ),
    );
}

#[test]
fn can_update_entry() {
    let (mut hc, _) = start_holochain_instance();
    let result = hc.call("test_zome", "test_cap", "update_entry_ok", r#"{}"#);
    assert!(result.is_ok(), "result = {:?}", result);
}

#[test]
fn can_remove_modified_entry() {
    let (mut hc, _) = start_holochain_instance();
    let result = hc.call("test_zome", "test_cap", "remove_modified_entry_ok", r#"{}"#);
    assert!(result.is_ok(), "result = {:?}", result);
}<|MERGE_RESOLUTION|>--- conflicted
+++ resolved
@@ -236,16 +236,12 @@
         }))),
     );
     assert!(result.is_ok(), "\t result = {:?}", result);
-<<<<<<< HEAD
     assert_eq!(
         result.unwrap(),
         JsonString::from(
             "{\"addresses\":[\"Qmf7HGMHTZSb4zPB2wvrJnkgmURJ9VuTnEi4xG6QguB36v\"],\"entries\":[{\"value\":\"{\\\"stuff\\\": \\\"non fail\\\"}\",\"entry_type\":\"testEntryType\"}],\"crud_status\":[{\"bits\":1}],\"crud_links\":{}}"
         )
     );
-=======
-    assert_eq!(result.unwrap(), JsonString::from(example_valid_entry()));
->>>>>>> ccee4db7
 
     let result = hc.call(
         "test_zome",
