--- conflicted
+++ resolved
@@ -169,14 +169,7 @@
     use holochain_agent::Agent as HCAgent;
     use test_utils::{create_test_dna_with_wasm, create_test_dna_with_wat, create_wasm_from_file};
     use holochain_core::{
-<<<<<<< HEAD
-        context::Context,
-        logger::Logger,
-        persister::SimplePersister,
-=======
         context::Context, logger::Logger, persister::SimplePersister,
-        test_utils::{create_test_dna_with_wasm, create_test_dna_with_wat, create_wasm_from_file},
->>>>>>> f94c9645
     };
     use holochain_dna::zome::capabilities::ReservedCapabilityNames;
     use std::{
