# Changelog
The format is based on [Keep a Changelog](https://keepachangelog.com/en/1.0.0/),
and this project adheres to [Semantic Versioning](https://semver.org/spec/v2.0.0.html).

## [Unreleased]
### Changed
<<<<<<< HEAD
- Added command `hc keygen` which creates a new key pair, asks for a passphrase and writes an encrypted key bundle file to `~/.holochain/keys`.
=======
- `hash` properties for `UiBundleConfiguration` and `DnaConfiguration` in Conductor config files is now optional
>>>>>>> f8ef602d
- core now depends on `pretty_assertions` crate
- `ChainHeader::sources()` is now `ChainHeader::provenances()`
- Headers from other agents are stored in the EAV
- `hdk::get_entry_results` supports return of ChainHeaders for all agents who have committed the same entry
- Rename the term Container and all references to it to Conductor
- The `holochain_container` executable has been renamed to simply `holochain`
- `cmd` crate (which implements the `hc` command line tool) renamed to `cli`
- Encoded values in ribosome function's input/output are u64 (up from u32)
- Capabilities now separated from function declarations in `define_zome!` and calling zome functions no longer uses capability name parameter [#791](https://github.com/holochain/holochain-rust/pull/779)
- Updated dependencies:
  * Rust nightly to `2019-01-24`
  * futures to `0.3.0-alpha.12`
- Adjusted so that all chain headers are sent in the validation package, not just those for public entry types
### Added
- Adds an environment variable HC_SIMPLE_LOGGER_MUTE for use in testing which silences logging output so CI logs won't be too big.
- Added Zome API function `hdk::sleep(std::time::Duration)` which works the same as `std::thread::sleep`.
- All structs/values to all HDK functions must implement `Into<JsonString>` and `TryFrom<JsonString>` (derive `DefaultJson` to do this automatically)
- HDK globals `AGENT_ADDRESS`, `AGENT_ID_STR`, `DNA_NAME` and `DNA_ADDRESS` are now set to real, correct values.
- `hc run` now looks for the --interface flag or `HC_INTERFACE` env var if you want to specify the `http` interface [#846]((https://github.com/holochain/holochain-rust/pull/779)
- Scenario API added to enable deterministic scenario tests for zome functions. See the [NodeJS Conductor README](nodejs_conductor/README.md) for details.
- `hdk::query_result` API supports return of ChainHeader and/or Entry data for the matched EntryType(s)
- Admin RPC functions added to container interface. Any (websocket) container interface that is configured with
  `admin = true`  now can call the following functions to remotely change any aspect of the container config
  (intended to be used in an upcoming container admin UI):
  * `admin/dna/install_from_file` (install a DNA from a local file)
  * `admin/dna/uninstall`
  * `admin/dna/list`
  * `admin/instance/add`
  * `admin/instance/remove`
  * `admin/instance/start`
  * `admin/instance/stop`
  * `admin/instance/list` (list of all instances in config)
  * `admin/instance/running` (list of currently running instances)
  * `admin/interface/add` (starts the interface)
  * `admin/interface/remove` (stops the interface)
  * `admin/interface/add_instance` (restarts the interface to get change in effect)
  * `admin/interface/remove_instance` (restarts the interface to get change in effect)
  * `admin/interface/list`
  * `admin/agent/add`
  * `admin/agent/remove`
  * `admin/agent/list`
  * `admin/bridge/add`
  * `admin/bridge/remove`
  * `admin/bridge/list`

- Hosting of static files over HTTP to allow for container hosted web UIs
- UI bundle admin RPC functions
   Adds a further set of functions to the container RPC for managing
   static UI bundles and HTTP interfaces to these.
   This adds the following RPC endpoints:

   * `admin/ui/install`
   * `admin/ui/uninstall`
   * `admin/ui/list`
   * `admin/ui_interface/add`
   * `admin/ui_interface/remove`
   * `admin/ui_interface/list`
   * `admin/ui_interface/start`
   * `admin/ui_interface/stop`

  See rustdoc of `conductor_api::interface::ConductorApiBuilder` for a full description of these functions.
- Conductor can serve static directories called ui_bundles over HTTP that can be configured in the container config toml file. This HTTP server also implements a virtual json file at "/_dna_connections.json" that returns the DNA interface (if any) the UI is configured to connect to. Hc-web-client will use this to automatically connect to the correct DNA interface on page load.

### Removed

## [0.0.3] - 2019-01-15
### Fixed
- build problems because of changes to upstream futures-preview crate
### Added
- Networking: beyond mock, using [n3h](https://github.com/holochain/n3h)
- Bridging now works and is configurable in the container (no capabilities yet) [#779](https://github.com/holochain/holochain-rust/pull/779) & [#776](https://github.com/holochain/holochain-rust/pull/776)
- Validation across network [#727](https://github.com/holochain/holochain-rust/pull/727)
- API/HDK:
    - CRUD for entries working
    - Node-to-node messaging [#746](https://github.com/holochain/holochain-rust/pull/746)
    - GetEntryOptions:
        - retrieve CRUD history & status
        - meta data: sources
    - GetLinksOptions
        - meta data: sources
    - GetLinks helpers: get_links_and_load
    - Query: return multiple entry types with glob matching [#781](https://github.com/holochain/holochain-rust/pull/781)
- Conductor:
    - configuration builder and config files
    - http interface [#823](https://github.com/holochain/holochain-rust/pull/823)
- hc command-line tool:
    - `run --persist` flag for keeping state across runs [#729](https://github.com/holochain/holochain-rust/pull/729/files)
    - Added env variables to activate real networking [#826](https://github.com/holochain/holochain-rust/pull/826)
- Groundwork for: capabilities & signals [#762](https://github.com/holochain/holochain-rust/pull/826) & [#732](https://github.com/holochain/holochain-rust/pull/732)
- Improved debug logging with log rules and colorization [#819](https://github.com/holochain/holochain-rust/pull/819)
- This change log!

### Changed
- API/HDK:
    - native return types (JsonStrings)
    - many places where we referred to "Hash" we now use the more correct term "Address"

## [0.0.2] - 2018-11-28
### Added
- mock networking
- `hc run` with support for
- multi-instance scenario testing<|MERGE_RESOLUTION|>--- conflicted
+++ resolved
@@ -4,11 +4,8 @@
 
 ## [Unreleased]
 ### Changed
-<<<<<<< HEAD
 - Added command `hc keygen` which creates a new key pair, asks for a passphrase and writes an encrypted key bundle file to `~/.holochain/keys`.
-=======
 - `hash` properties for `UiBundleConfiguration` and `DnaConfiguration` in Conductor config files is now optional
->>>>>>> f8ef602d
 - core now depends on `pretty_assertions` crate
 - `ChainHeader::sources()` is now `ChainHeader::provenances()`
 - Headers from other agents are stored in the EAV
