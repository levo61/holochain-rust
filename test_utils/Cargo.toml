[package]
name = "test_utils"
version = "0.1.0"
authors = ["Nicolas Luck <nicolas@lucksus.org>"]

[dependencies]
holochain_dna = { path = "../dna" }
holochain_core = { path = "../core" }
holochain_core_api = { path = "../core_api" }
holochain_agent = { path = "../agent" }
<<<<<<< HEAD
wabt = "0.4"
=======
holochain_cas_implementations = { path = "../cas_implementations" }
wabt = "0.4"
tempfile = "3"
>>>>>>> 69066c9f
<|MERGE_RESOLUTION|>--- conflicted
+++ resolved
@@ -8,10 +8,6 @@
 holochain_core = { path = "../core" }
 holochain_core_api = { path = "../core_api" }
 holochain_agent = { path = "../agent" }
-<<<<<<< HEAD
-wabt = "0.4"
-=======
 holochain_cas_implementations = { path = "../cas_implementations" }
 wabt = "0.4"
 tempfile = "3"
->>>>>>> 69066c9f
