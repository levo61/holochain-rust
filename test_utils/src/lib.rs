extern crate holochain_cas_implementations;
extern crate holochain_container_api;
extern crate holochain_core;
extern crate holochain_core_types;
extern crate holochain_dna;
extern crate tempfile;
extern crate wabt;

use holochain_core_types::entry::agent::Agent;
use holochain_cas_implementations::{cas::file::FilesystemStorage, eav::file::EavFileStorage};
use holochain_container_api::{error::HolochainResult, Holochain};
use holochain_core::{context::Context, logger::Logger, persister::SimplePersister};
use holochain_core_types::json::JsonString;
use holochain_dna::{
    wasm::DnaWasm,
    zome::{
        capabilities::{Capability, FnDeclaration, Membrane},
        entry_types::EntryTypeDef,
        Config, Zome,
    },
    Dna,
};
use std::{
    collections::{hash_map::DefaultHasher, HashMap},
    fmt,
    fs::File,
    hash::{Hash, Hasher},
    io::prelude::*,
    sync::{Arc, Mutex,RwLock},
};
use tempfile::tempdir;
use wabt::Wat2Wasm;

/// Load WASM from filesystem
pub fn create_wasm_from_file(fname: &str) -> Vec<u8> {
    let mut file = File::open(fname).unwrap();
    let mut buf = Vec::new();
    file.read_to_end(&mut buf).unwrap();
    buf
}

/// Create DNA from WAT
pub fn create_test_dna_with_wat(zome_name: &str, cap_name: &str, wat: Option<&str>) -> Dna {
    // Default WASM code returns 1337 as integer
    let default_wat = r#"
            (module
                (memory (;0;) 17)
                (func (export "main") (param $p0 i32) (result i32)
                    i32.const 6
                )
                (data (i32.const 0)
                    "1337.0"
                )
                (export "memory" (memory 0))
            )
        "#;
    let wat_str = wat.unwrap_or_else(|| &default_wat);

    // Test WASM code that returns 1337 as integer
    let wasm_binary = Wat2Wasm::new()
        .canonicalize_lebs(false)
        .write_debug_names(true)
        .convert(wat_str)
        .unwrap();

    create_test_dna_with_wasm(zome_name, cap_name, wasm_binary.as_ref().to_vec())
}

/// Prepare valid DNA struct with that WASM in a zome's capability
pub fn create_test_dna_with_wasm(zome_name: &str, cap_name: &str, wasm: Vec<u8>) -> Dna {
    let mut dna = Dna::new();
    let capability = create_test_cap_with_fn_name("main");

    let mut capabilities = HashMap::new();
    capabilities.insert(cap_name.to_string(), capability);

    let mut entry_types = HashMap::new();
    entry_types.insert(String::from("testEntryType"), EntryTypeDef::new());
    entry_types.insert(String::from("testEntryTypeB"), EntryTypeDef::new());

    let zome = Zome::new(
        "some zome description",
        &Config::new(),
        &entry_types,
        &capabilities,
        &DnaWasm { code: wasm },
    );

    // zome.capabilities.push(capability);
    dna.zomes.insert(zome_name.to_string(), zome);
    dna.name = "TestApp".into();
    dna.uuid = "8ed84a02-a0e6-4c8c-a752-34828e302986".into();
    dna
}

pub fn create_test_cap(membrane: Membrane) -> Capability {
    let mut capability = Capability::new();
    capability.cap_type.membrane = membrane;
    capability
}

pub fn create_test_cap_with_fn_name(fn_name: &str) -> Capability {
    let mut capability = Capability::new();
    let mut fn_decl = FnDeclaration::new();
    fn_decl.name = String::from(fn_name);
    capability.functions.push(fn_decl);
    capability
}

/// Prepare valid DNA struct with that WASM in a zome's capability
pub fn create_test_dna_with_cap(
    zome_name: &str,
    cap_name: &str,
    cap: &Capability,
    wasm: &[u8],
) -> Dna {
    let mut dna = Dna::new();

    let mut capabilities = HashMap::new();
    capabilities.insert(cap_name.to_string(), cap.clone());

    let etypedef = EntryTypeDef::new();
    let mut entry_types = HashMap::new();
    entry_types.insert("testEntryType".to_string(), etypedef);
    let zome = Zome::new(
        "some zome description",
        &Config::new(),
        &entry_types,
        &capabilities,
        &DnaWasm {
            code: wasm.to_owned(),
        },
    );

    dna.zomes.insert(zome_name.to_string(), zome);
    dna.name = "TestApp".into();
    dna.uuid = "8ed84a02-a0e6-4c8c-a752-34828e302986".into();
    dna
}

#[derive(Clone)]
pub struct TestLogger {
    pub log: Vec<String>,
}

impl Logger for TestLogger {
    fn log(&mut self, msg: String) {
        self.log.push(msg);
    }
    fn dump(&self) -> String {
        format!("{:?}", self.log)
    }
}

// trying to get a way to print out what has been logged for tests without a read function.
// this currently fails
impl fmt::Debug for TestLogger {
    fn fmt(&self, f: &mut fmt::Formatter) -> fmt::Result {
        write!(f, "{:?}", self.log)
    }
}

pub fn test_logger() -> Arc<Mutex<TestLogger>> {
    Arc::new(Mutex::new(TestLogger { log: Vec::new() }))
}

#[cfg_attr(tarpaulin, skip)]
pub fn test_context_and_logger(agent_name: &str) -> (Arc<Context>, Arc<Mutex<TestLogger>>) {
<<<<<<< HEAD
    let agent = Agent::from(agent_name.to_string());
    let file_storage = Arc::new(RwLock::new(FilesystemStorage::new(tempdir().unwrap().path().to_str().unwrap()).unwrap()));
=======
    let agent = Agent::generate_fake(agent_name);
>>>>>>> d9c0431a
    let logger = test_logger();
    (
        Arc::new(
            Context::new(
                agent,
                logger.clone(),
                Arc::new(Mutex::new(SimplePersister::new(file_storage.clone()))),
                file_storage.clone(),
                Arc::new(RwLock::new(EavFileStorage::new(tempdir().unwrap().path().to_str().unwrap().to_string()).unwrap())),
            ).unwrap(),
        ),
        logger,
    )
}

pub fn test_context(agent_name: &str) -> Arc<Context> {
    let (context, _) = test_context_and_logger(agent_name);
    context
}

/// calculates the native Rust hash
/// has nothing to do with our hashing e.g. multihash
/// @see https://doc.rust-lang.org/std/hash/index.html
pub fn calculate_hash<T: Hash>(t: &T) -> u64 {
    let mut s = DefaultHasher::new();
    t.hash(&mut s);
    s.finish()
}

// Function called at start of all unit tests:
//   Startup holochain and do a call on the specified wasm function.
pub fn hc_setup_and_call_zome_fn(wasm_path: &str, fn_name: &str) -> HolochainResult<JsonString> {
    // Setup the holochain instance
    let wasm = create_wasm_from_file(wasm_path);
    let capability = create_test_cap_with_fn_name(fn_name);
    let dna = create_test_dna_with_cap("test_zome", "test_cap", &capability, &wasm);

    let context = create_test_context("alex");
    let mut hc = Holochain::new(dna.clone(), context).unwrap();

    // Run the holochain instance
    hc.start().expect("couldn't start");
    // Call the exposed wasm function
    return hc.call("test_zome", "test_cap", fn_name, r#"{}"#);
}

/// create a test context and TestLogger pair so we can use the logger in assertions
pub fn create_test_context(agent_name: &str) -> Arc<Context> {
    let agent = Agent::generate_fake(agent_name);
    let logger = test_logger();

    let file_storage = Arc::new(RwLock::new(FilesystemStorage::new(tempdir().unwrap().path().to_str().unwrap()).unwrap()));
    Arc::new(
        Context::new(
            agent,
            logger.clone(),
            Arc::new(Mutex::new(SimplePersister::new(file_storage.clone()))),
            file_storage.clone(),
            Arc::new(RwLock::new(EavFileStorage::new(tempdir().unwrap().path().to_str().unwrap().to_string()).unwrap())),
        ).unwrap(),
    )
}<|MERGE_RESOLUTION|>--- conflicted
+++ resolved
@@ -166,12 +166,8 @@
 
 #[cfg_attr(tarpaulin, skip)]
 pub fn test_context_and_logger(agent_name: &str) -> (Arc<Context>, Arc<Mutex<TestLogger>>) {
-<<<<<<< HEAD
-    let agent = Agent::from(agent_name.to_string());
+    let agent = Agent::generate_fake(agent_name);
     let file_storage = Arc::new(RwLock::new(FilesystemStorage::new(tempdir().unwrap().path().to_str().unwrap()).unwrap()));
-=======
-    let agent = Agent::generate_fake(agent_name);
->>>>>>> d9c0431a
     let logger = test_logger();
     (
         Arc::new(
