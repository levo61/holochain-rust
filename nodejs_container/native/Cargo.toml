[package]
name = "holochain-node"
version = "0.1.0"
authors = ["Holochain Core Dev Team <devcore@holochain.org>"]
license = "MIT"
build = "build.rs"
exclude = ["artifacts.json", "index.node"]

[lib]
name = "holochain_node"
crate-type = ["dylib"]

[build-dependencies]
neon-build = "0.2.0"

[dependencies]
colored = "1"
neon = "0.2.0"
neon-serde = "0.1.1"
base64 = "0.9"
serde = "^1.0"
serde_derive = "^1.0"
serde_json = "^1.0"
tempfile="3"
holochain_container_api = { path = "../../container_api" }
holochain_core = { path = "../../core" }
holochain_net = { path = "../../net" }
holochain_core_types = { path = "../../core_types" }
holochain_cas_implementations = { path = "../../cas_implementations" }
<<<<<<< HEAD
holochain_node_test_waiter = { path = "../../nodejs_waiter" }
=======

[patch.crates-io]
rust_sodium-sys = { path = "../../rust_sodium-sys" }
zmq-sys = { path = "../../zmq-sys" }
>>>>>>> b5b141ef
<|MERGE_RESOLUTION|>--- conflicted
+++ resolved
@@ -27,11 +27,8 @@
 holochain_net = { path = "../../net" }
 holochain_core_types = { path = "../../core_types" }
 holochain_cas_implementations = { path = "../../cas_implementations" }
-<<<<<<< HEAD
 holochain_node_test_waiter = { path = "../../nodejs_waiter" }
-=======
 
 [patch.crates-io]
 rust_sodium-sys = { path = "../../rust_sodium-sys" }
-zmq-sys = { path = "../../zmq-sys" }
->>>>>>> b5b141ef
+zmq-sys = { path = "../../zmq-sys" }