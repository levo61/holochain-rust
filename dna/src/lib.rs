--- conflicted
+++ resolved
@@ -152,7 +152,6 @@
         serde_json::to_string_pretty(self)
     }
 
-<<<<<<< HEAD
 
     /// Return a Zome
     pub fn get_zome(&self, zome_name: &str) -> Option<&zome::Zome> {
@@ -176,10 +175,7 @@
     }
 
     /// Return a Zome's WASM bytecode for a specified Capability
-    pub fn get_wasm_for_capability(
-=======
     pub fn get_wasm_for_capability<T: Into<String>>(
->>>>>>> d0d33b2d
         &self,
         zome_name: T,
         capability_name: T,
