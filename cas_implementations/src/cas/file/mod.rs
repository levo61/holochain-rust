pub mod actor;
use actor::{AskSelf, Protocol};
use cas::file::actor::FilesystemStorageActor;
use holochain_core_types::{
    cas::{
        content::{Address, AddressableContent, Content},
        storage::ContentAddressableStorage,
    },
    error::HolochainError,
};
use riker::actors::*;

use uuid::Uuid;

#[derive(Clone, PartialEq, Debug)]
pub struct FilesystemStorage {
    actor: ActorRef<Protocol>,
    id: Uuid,
}

impl FilesystemStorage {
    pub fn new(path: &str) -> Result<FilesystemStorage, HolochainError> {
        Ok(FilesystemStorage {
            actor: FilesystemStorageActor::new_ref(path)?,
            id: Uuid::new_v4(),
        })
    }
}

impl ContentAddressableStorage for FilesystemStorage {
    fn add(&mut self, content: &AddressableContent) -> Result<(), HolochainError> {
        let response = self
            .actor
            .block_on_ask(Protocol::CasAdd(content.address(), content.content()))?;
<<<<<<< HEAD
        match response {
            Protocol::CasAddResult(add_result) => add_result,
            _ => {
                return Err(HolochainError::ErrorGeneric(format!(
                    "Expected Protocol::CasAddResult got {:?}",
                    &response
                )))
            }
=======

        match response {
            Protocol::CasAddResult(add_result) => add_result,
            _ => Err(HolochainError::ErrorGeneric(format!(
                "Expected Protocol::CasAddResult received {:?}",
                response
            ))),
>>>>>>> 1cb86ab7
        }
    }

    fn contains(&self, address: &Address) -> Result<bool, HolochainError> {
        let response = self
            .actor
            .block_on_ask(Protocol::CasContains(address.clone()))?;
<<<<<<< HEAD
        match response {
            Protocol::CasContainsResult(contains_result) => contains_result,
            _ => {
                return Err(HolochainError::ErrorGeneric(format!(
                    "Expected Protocol::CasContainsResult got {:?}",
                    &response
                )))
            }
=======

        match response {
            Protocol::CasContainsResult(contains_result) => contains_result,
            _ => Err(HolochainError::ErrorGeneric(format!(
                "Expected Protocol::CasContainsResult received {:?}",
                response
            ))),
>>>>>>> 1cb86ab7
        }
    }

    fn fetch(&self, address: &Address) -> Result<Option<Content>, HolochainError> {
        let response = self
            .actor
            .block_on_ask(Protocol::CasFetch(address.clone()))?;

        match response {
            Protocol::CasFetchResult(fetch_result) => Ok(fetch_result?),
<<<<<<< HEAD
            _ => {
                return Err(HolochainError::ErrorGeneric(format!(
                    "Expected Protocol::CasFetchResult got {:?}",
                    &response
                )))
            }
=======
            _ => Err(HolochainError::ErrorGeneric(format!(
                "Expected Protocol::CasFetchResult received {:?}",
                response
            ))),
>>>>>>> 1cb86ab7
        }
    }

    fn get_id(&self) -> Uuid {
        self.id
    }
}

#[cfg(test)]
pub mod tests {
    extern crate serde_test;
    extern crate tempfile;

    use self::tempfile::{tempdir, TempDir};
    use cas::file::FilesystemStorage;
    use holochain_core_types::{
        cas::{
            content::{ExampleAddressableContent, OtherExampleAddressableContent},
            storage::StorageTestSuite,
        },
        json::RawString,
    };

    pub fn test_file_cas() -> (FilesystemStorage, TempDir) {
        let dir = tempdir().expect("Could not create a tempdir for CAS testing");
        (
            FilesystemStorage::new(&dir.path().to_string_lossy()).unwrap(),
            dir,
        )
    }

    #[test]
    /// show that content of different types can round trip through the same storage
    /// this is copied straight from the example with a file CAS
    fn file_content_round_trip_test() {
        let (cas, _dir) = test_file_cas();
        let test_suite = StorageTestSuite::new(cas);
        test_suite.round_trip_test::<ExampleAddressableContent, OtherExampleAddressableContent>(
            RawString::from("foo").into(),
            RawString::from("bar").into(),
        );
    }

}<|MERGE_RESOLUTION|>--- conflicted
+++ resolved
@@ -32,16 +32,6 @@
         let response = self
             .actor
             .block_on_ask(Protocol::CasAdd(content.address(), content.content()))?;
-<<<<<<< HEAD
-        match response {
-            Protocol::CasAddResult(add_result) => add_result,
-            _ => {
-                return Err(HolochainError::ErrorGeneric(format!(
-                    "Expected Protocol::CasAddResult got {:?}",
-                    &response
-                )))
-            }
-=======
 
         match response {
             Protocol::CasAddResult(add_result) => add_result,
@@ -49,7 +39,6 @@
                 "Expected Protocol::CasAddResult received {:?}",
                 response
             ))),
->>>>>>> 1cb86ab7
         }
     }
 
@@ -57,24 +46,12 @@
         let response = self
             .actor
             .block_on_ask(Protocol::CasContains(address.clone()))?;
-<<<<<<< HEAD
-        match response {
-            Protocol::CasContainsResult(contains_result) => contains_result,
-            _ => {
-                return Err(HolochainError::ErrorGeneric(format!(
-                    "Expected Protocol::CasContainsResult got {:?}",
-                    &response
-                )))
-            }
-=======
-
         match response {
             Protocol::CasContainsResult(contains_result) => contains_result,
             _ => Err(HolochainError::ErrorGeneric(format!(
                 "Expected Protocol::CasContainsResult received {:?}",
                 response
             ))),
->>>>>>> 1cb86ab7
         }
     }
 
@@ -85,19 +62,10 @@
 
         match response {
             Protocol::CasFetchResult(fetch_result) => Ok(fetch_result?),
-<<<<<<< HEAD
-            _ => {
-                return Err(HolochainError::ErrorGeneric(format!(
-                    "Expected Protocol::CasFetchResult got {:?}",
-                    &response
-                )))
-            }
-=======
             _ => Err(HolochainError::ErrorGeneric(format!(
                 "Expected Protocol::CasFetchResult received {:?}",
                 response
             ))),
->>>>>>> 1cb86ab7
         }
     }
 
