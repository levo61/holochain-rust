--- conflicted
+++ resolved
@@ -163,7 +163,6 @@
     }
 
     pub fn with_admin_dna_functions(mut self) -> Self {
-<<<<<<< HEAD
         self.io
             .add_method("admin/dna/install_from_file", move |params| {
                 let params_map = match params {
@@ -203,41 +202,11 @@
                             "Admin function called without a container mounted as singleton!",
                         )))
                     }
-=======
-        self.io.add_method("admin/dna/install_from_file", move |params| {
-            let params_map = match params {
-                Params::Map(map) => Ok(map),
-                _ => Err(jsonrpc_core::Error::invalid_params("expected params map")),
-            }?;
-
-            let id = params_map.get("id")
-                .ok_or(jsonrpc_core::Error::invalid_params("`id` param not provided"))?
-                .as_str()
-                .ok_or(jsonrpc_core::Error::invalid_params("`id` is not a valid json string"))?;
-
-            let path = params_map.get("file_path")
-                .ok_or(jsonrpc_core::Error::invalid_params("`file_path` param not provided"))?
-                .as_str()
-                .ok_or(jsonrpc_core::Error::invalid_params("`file_path` is not a valid json string"))?;
-
-            match *CONTAINER.lock().unwrap() {
-                Some(ref mut container) => {
-                    container.install_dna_from_file(PathBuf::from(path), id.to_string())
-                },
-                None => {
-                    println!("Admin function called without a container mounted as singleton!");
-                    // This should actually never happen!
-                    Err(HolochainError::ErrorGeneric(String::from("Admin function called without a container mounted as singleton!")))
->>>>>>> 1328b6cc
                 }
                 .map_err(|e| jsonrpc_core::Error::invalid_params(e.to_string()))?;
 
-<<<<<<< HEAD
                 Ok(serde_json::Value::String("success".into()))
             });
-=======
-            Ok(serde_json::Value::String("success".into()))
-        });
 
         self.io.add_method("admin/instance/start", move |params| { 
             // this is not DRY! refactor before merge
@@ -283,7 +252,6 @@
             Ok(serde_json::Value::String("success".into()))
         });
 
->>>>>>> 1328b6cc
         self
     }
 }
