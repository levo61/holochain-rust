use holochain_core::state::State;
use holochain_core_types::{cas::content::Address, dna::capabilities::CapabilityCall};
use Holochain;

use jsonrpc_ws_server::jsonrpc_core::{self, types::params::Params, IoHandler, Value};
use serde_json;
use std::{
    collections::HashMap,
    convert::TryFrom,
    path::PathBuf,
    sync::{mpsc::Receiver, Arc, RwLock},
};

<<<<<<< HEAD
use config::{DnaConfiguration, InstanceConfiguration};
=======
use config::{
    AgentConfiguration, Bridge, DnaConfiguration, InstanceConfiguration, InterfaceConfiguration,
    InterfaceDriver, StorageConfiguration,
};
>>>>>>> 423ebdc8
use container::{ContainerAdmin, CONTAINER};
use serde_json::map::Map;

pub type InterfaceError = String;
pub type InstanceMap = HashMap<String, Arc<RwLock<Holochain>>>;

pub trait DispatchRpc {
    fn handler(self) -> IoHandler;
}

macro_rules! container_call {
    ( |$container:ident| $call_expr:expr ) => {
        match * CONTAINER.lock().unwrap() {
            Some( ref mut $container) => {
                $call_expr
                    .map_err( | e | {
                        let mut new = jsonrpc_core::Error::internal_error();
                        new.message = e.to_string();
                        new
                    })
            }
            None => {
                println!("Admin container function called without a container mounted as singleton!");
                // If interfaces are supposed to work, the container needs to be mounted to a static place
                // with container_api::container::mount_container_from_config(config: Configuration).
                // There are cases in which we don't want to treat the container as a singleton such as
                // holochain_nodejs and tests in particular. In those cases, calling admin functions via
                // interfaces (websockt/http) won't work, but also we don't need that.
                let mut error = jsonrpc_core::Error::internal_error();
                error.message = String::from(
                    "Admin container function called without a container mounted as singleton!",
                );
                Err(error)
            },
        }

    }
}

/// ContainerApiBuilder creates IoHandlers that implement RPCs for exposure
/// through interfaces or bridges.
/// This includes zome function calls as well as admin functionality.
///
/// Examples for method names are:
/// {instance_id}/{zome}/{cap}/{func} -> a zome call
/// info/list_instances               -> Map of InstanceConfigs, keyed by ID
/// admin/...                         -> see [with_admin_dna_functions]
///
/// Each interface has their own handler, and each may be configured differently.
/// This builder makes it convenient to create handlers with different configurations.
///
/// Call any sequence of with_* functions on a ContainerApiBuilder object and finalize
/// with spawn() to retrieve the IoHandler.
pub struct ContainerApiBuilder {
    instances: InstanceMap,
    instance_configs: HashMap<String, InstanceConfiguration>,
    io: Box<IoHandler>,
}

impl ContainerApiBuilder {
    pub fn new() -> Self {
        ContainerApiBuilder {
            instances: HashMap::new(),
            instance_configs: HashMap::new(),
            io: Box::new(IoHandler::new()),
        }
    }

    /// Finish the building and retrieve the populated handler
    pub fn spawn(mut self) -> IoHandler {
        self.setup_info_api();
        *self.io
    }

    /// Adds a "info/instances" method that returns a JSON object describing all registered
    /// instances we have a config for.
    fn setup_info_api(&mut self) {
        let instance_configs = self.instance_configs.clone();

        let configs: Vec<serde_json::Value> = self
            .instances
            .iter()
            .filter(|&(name, _)| instance_configs.contains_key(name))
            .map(|(name, _)| instance_configs.get(name).unwrap())
            .map(|instance| {
                json!({
                    "id": instance.id,
                    "dna": instance.dna,
                    "agent": instance.agent,
                })
            })
            .collect();

        self.io.add_method("info/instances", move |_| {
            Ok(serde_json::Value::Array(configs.clone()))
        });
    }

    /// Add a [InstanceConfig](struct.InstanceConfig.html) for a custom named instance
    pub fn with_named_instance_config(
        mut self,
        instance_name: String,
        instance_config: InstanceConfiguration,
    ) -> Self {
        self.instance_configs.insert(instance_name, instance_config);
        self
    }

    /// Add a vector of [InstanceConfig](struct.InstanceConfig.html) and regard their ID from
    /// the config as name.
    pub fn with_instance_configs(mut self, instance_configs: Vec<InstanceConfiguration>) -> Self {
        for config in instance_configs {
            self.instance_configs.insert(config.id.clone(), config);
        }
        self
    }

    /// Add several instances with the names given in the InstanceMap
    pub fn with_instances(mut self, instances: InstanceMap) -> Self {
        for (instance_id, hc_lock) in instances {
            self = self.with_named_instance(instance_id, hc_lock);
        }
        self
    }

    /// Add a single instance and register it under the given name
    pub fn with_named_instance(
        mut self,
        instance_name: String,
        instance: Arc<RwLock<Holochain>>,
    ) -> Self {
        let hc_lock = instance.clone();
        let hc = hc_lock.read().unwrap();
        let state: State = hc.state().unwrap();
        let nucleus = state.nucleus();
        let dna = nucleus.dna();
        match dna {
            Some(dna) => {
                for (zome_name, zome) in dna.zomes {
                    for (cap_name, cap) in zome.capabilities {
                        for func in cap.functions {
                            let func_name = func.name;
                            let zome_name = zome_name.clone();
                            let cap_name = cap_name.clone();
                            let method_name = format!(
                                "{}/{}/{}/{}",
                                instance_name, zome_name, cap_name, func_name
                            );
                            let hc_lock_inner = hc_lock.clone();
                            self.io.add_method(&method_name, move |params| {
                                let mut hc = hc_lock_inner.write().unwrap();
                                let params_string =
                                    serde_json::to_string(&params).map_err(|e| {
                                        jsonrpc_core::Error::invalid_params(e.to_string())
                                    })?;
                                let response = hc
                                    .call(
                                        &zome_name,
                                        Some(CapabilityCall::new(
                                            cap_name.clone(),
                                            Address::from("fake_token"),
                                            None,
                                        )),
                                        &func_name,
                                        &params_string,
                                    )
                                    .map_err(|e| {
                                        jsonrpc_core::Error::invalid_params(e.to_string())
                                    })?;
                                Ok(Value::String(response.to_string()))
                            })
                        }
                    }
                }
            }
            None => unreachable!(),
        };
        self.instances
            .insert(instance_name.clone(), instance.clone());
        self
    }

    fn unwrap_params_map(params: Params) -> Result<Map<String, Value>, jsonrpc_core::Error> {
        match params {
            Params::Map(map) => Ok(map),
            _ => Err(jsonrpc_core::Error::invalid_params("expected params map")),
        }
    }

    fn get_as_string<T: Into<String>>(
        key: T,
        params_map: &Map<String, Value>,
    ) -> Result<String, jsonrpc_core::Error> {
        let key = key.into();
        Ok(params_map
            .get(&key)
            .ok_or(jsonrpc_core::Error::invalid_params(format!(
                "`{}` param not provided",
                &key
            )))?
            .as_str()
            .ok_or(jsonrpc_core::Error::invalid_params(format!(
                "`{}` is not a valid json string",
                &key
            )))?
            .to_string())
    }

    fn get_as_bool<T: Into<String>>(
        key: T,
        params_map: &Map<String, Value>,
    ) -> Result<bool, jsonrpc_core::Error> {
        let key = key.into();
        Ok(params_map
            .get(&key)
            .ok_or(jsonrpc_core::Error::invalid_params(format!(
                "`{}` param not provided",
                &key
            )))?
            .as_bool()
            .ok_or(jsonrpc_core::Error::invalid_params(format!(
<<<<<<< HEAD
                "`{}` is not a valid json boolean",
=======
                "`{}` has to be a boolean",
>>>>>>> 423ebdc8
                &key
            )))?)
    }

<<<<<<< HEAD
=======
    fn get_as_int<T: Into<String>>(
        key: T,
        params_map: &Map<String, Value>,
    ) -> Result<i64, jsonrpc_core::Error> {
        let key = key.into();
        Ok(params_map
            .get(&key)
            .ok_or(jsonrpc_core::Error::invalid_params(format!(
                "`{}` param not provided",
                &key
            )))?
            .as_i64()
            .ok_or(jsonrpc_core::Error::invalid_params(format!(
                "`{}` has to be an integer",
                &key
            )))?)
    }

    /// This adds functions to remotely change any aspect of the container config.
    /// After any change the container's config file gets saved.
    /// It is guaranteed that the config is either valid after the change or the change
    /// does not get applied but instead an error is reported back.
    ///
    ///  Full list of functions:
    ///
    ///  * `admin/dna/install_from_file`:
    ///     Installs a DNA from a given local file.
    ///     Params:
    ///     * `id`: [string] internal handle/name of the newly created DNA config
    ///     * `path`: [string] local file path to DNA file
    ///
    ///  * `admin/dna/uninstall`
    ///     Uninstalls a DNA from the container config. Recursively also removes (and stops)
    ///     all instances this DNA is used in.
    ///     Params:
    ///     * `id`: [string] handle of the DNA to be deleted.
    ///
    ///  * `admin/dna/list`
    ///     Returns an array of all configured DNAs.
    ///
    ///  * `admin/instance/add`
    ///     Creates a new instance and adds it to the config.
    ///     Does not start the instance nor add it to an interface
    ///     (see `admin/instance/start` and `admin/interface/add_instance`).
    ///     Params:
    ///     * `id`: [string] Name for the new instance
    ///     * `agent_id`: [string] Agent to run this instance with
    ///     * `dna_id`: [string] DNA to run in this instance
    ///
    ///  * `admin/instance/remove`
    ///     Removes an instance. Also remove its any uses of it in interfaces.
    ///     * `id`: [string] Which instance to remove?
    ///
    ///  * `admin/instance/start`
    ///     Starts a stopped instance or reports an error if the given instance is
    ///     running already
    ///     Params:
    ///     * `id`: [string] Which instance to start?
    ///
    ///  * `admin/instance/stop`
    ///     Stops a running instance or reports an error if the given instance is not running.
    ///     Params:
    ///     * `id`: [string] Which instance to stop?
    ///
    ///  * `admin/instance/list`
    ///     Returns an array of all instances that are configured.
    ///
    ///  * `admin/instance/running`
    ///     Returns an array of all instances that are running.
    ///
    ///  * `admin/interface/add`
    ///     Adds a new DNA / zome / container interface (that provides access to zome functions
    ///     of selected instances and container functions, depending on the interfaces config).
    ///     This also automatically starts the interface. Different from instances, there are no
    ///     *stopped* interfaces - every interface that is configured is also active.
    ///     Params:
    ///     * `id`: [string] ID for the new interface
    ///     * `admin`: [bool] Grant access to (these) admin functions?
    ///     * `type`: [string] Either "websocket" or "http"
    ///     * `port`:  [number] Port to bind the server to.
    ///
    ///  * `admin/interface/remove`
    ///     Remove an interface from config. This automatically stops the interface as well.
    ///     Params:
    ///     * `id`: [string] Which interface to stop?
    ///
    ///  * `admin/interface/add_instance`
    ///     Make a given DNA instance available via a given interface.
    ///     This restarts the given interface in order to have the change take effect.
    ///     Params:
    ///     * `interface_id`: Which interface to add the instance to?
    ///     * `instance_id`: Which instance to add?
    ///
    ///  * `admin/interface/remove_instance`
    ///     Remove an instance from a given interface.
    ///     This restarts the given interface in order to have the change take effect.
    ///     Params:
    ///     * `interface_id`: Which interface to remove the instance from?
    ///     * `instance_id`: Which instance to remove?
    ///
    ///  * `admin/interface/list`
    ///     Returns an array of all DNA/zome interfaces.
    ///
    ///  * `admin/agent/add`
    ///     Add an agent to the container configuration that can be used with instances.
    ///     Params:
    ///     * `id`: Handle of this agent configuration as used in the config / other function calls
    ///     * `name`: Nickname of this agent configuration
    ///     * `public_address`: Public part of this agents key. Has to match the private key in the
    ///         given key file.
    ///     * `key_file`: Local path to the file that holds this agent configuration's private key
    ///
    ///  * `admin/agent/remove`
    ///     Remove an agent from the container config.
    ///     Params:
    ///     * `id`: Which agent to remove?
    ///
    ///  * `admin/agent/list`
    ///     Returns an array of all configured agents.
    ///
    ///  * `admin/bridge/add`
    ///     Add a bridge between two instances to enable the caller to call the callee's
    ///     zome functions.
    ///     Params:
    ///     * `caller_id`: ID of the instance that will be able to call into the other instance
    ///     * `callee_id`: ID of the instance which's zome functions can be called
    ///     * `handle`: Name that the caller uses to reference this bridge and therefore the other
    ///             instance.
    ///
    ///  * `admin/bridge/remove`
    ///     Remove a bridge
    ///     Params:
    ///     * `caller_id`: ID of the instance that can call into the other instance
    ///     * `callee_id`: ID of the instance which's zome functions can be called
    ///
    ///  * `admin/bridge/list`
    ///     Returns an array of all bridges.
    ///
>>>>>>> 423ebdc8
    pub fn with_admin_dna_functions(mut self) -> Self {
        self.io
            .add_method("admin/dna/install_from_file", move |params| {
                let params_map = Self::unwrap_params_map(params)?;
                let id = Self::get_as_string("id", &params_map)?;
                let path = Self::get_as_string("path", &params_map)?;
                let copy = Self::get_as_bool("copy", &params_map).unwrap_or(false);
                let properties = params_map.get("properties");
                container_call!(|c| c.install_dna_from_file(
                    PathBuf::from(path),
                    id.to_string(),
                    copy,
                    properties
                ))?;
                Ok(json!({"success": true}))
            });

        self.io.add_method("admin/dna/uninstall", move |params| {
            let params_map = Self::unwrap_params_map(params)?;
            let id = Self::get_as_string("id", &params_map)?;
            container_call!(|c| c.uninstall_dna(&id))?;
            Ok(json!({"success": true}))
        });

        self.io.add_method("admin/dna/list", move |_params| {
            let dnas =
                container_call!(|c| Ok(c.config().dnas) as Result<Vec<DnaConfiguration>, String>)?;
            Ok(serde_json::Value::Array(
                dnas.iter()
                    .map(|dna| json!({"id": dna.id, "hash": dna.hash}))
                    .collect(),
            ))
        });

        self.io.add_method("admin/instance/add", move |params| {
            let params_map = Self::unwrap_params_map(params)?;

            let id = Self::get_as_string("id", &params_map)?;
            let dna_id = Self::get_as_string("dna_id", &params_map)?;
            let agent_id = Self::get_as_string("agent_id", &params_map)?;
            container_call!(|c| c.add_instance(&id, &dna_id, &agent_id))?;
            Ok(json!({"success": true}))
        });

        self.io.add_method("admin/instance/remove", move |params| {
            let params_map = Self::unwrap_params_map(params)?;
            let id = Self::get_as_string("id", &params_map)?;
            container_call!(|c| c.remove_instance(&id))?;
            Ok(json!({"success": true}))
        });

        self.io.add_method("admin/instance/start", move |params| {
            let params_map = Self::unwrap_params_map(params)?;
            let id = Self::get_as_string("id", &params_map)?;
            container_call!(|c| c.start_instance(&id))?;
            Ok(json!({"success": true}))
        });

        self.io.add_method("admin/instance/stop", move |params| {
            let params_map = Self::unwrap_params_map(params)?;
            let id = Self::get_as_string("id", &params_map)?;
            container_call!(|c| c.stop_instance(&id))?;
            Ok(json!({"success": true}))
        });

        self.io.add_method("admin/instance/list", move |_params| {
            let instances = container_call!(
                |c| Ok(c.config().instances) as Result<Vec<InstanceConfiguration>, String>
            )?;
            Ok(serde_json::Value::Array(
                instances
                    .iter()
                    .map(|instance| {
                        json!({
                            "id": instance.id,
                            "dna": instance.dna,
                            "agent": instance.agent,
                        })
                    })
                    .collect(),
            ))
        });

        self.io
            .add_method("admin/instance/running", move |_params| {
                let active_ids = container_call!(|c| Ok(c
                    .instances()
                    .iter()
                    .filter(|(_, hc)| hc.read().unwrap().active())
                    .map(|(id, _)| id)
                    .cloned()
                    .collect())
                    as Result<Vec<String>, String>)?;
                let instances = container_call!(
                    |c| Ok(c.config().instances) as Result<Vec<InstanceConfiguration>, String>
                )?;
                Ok(serde_json::Value::Array(
                    instances
                        .iter()
                        .filter(|instance| active_ids.contains(&instance.id))
                        .map(|instance| {
                            json!({
                                "id": instance.id,
                                "dna": instance.dna,
                                "agent": instance.agent,
                            })
                        })
                        .collect(),
                ))
            });

        self.io.add_method("admin/interface/add", move |params| {
            let params_map = Self::unwrap_params_map(params)?;

            let id = Self::get_as_string("id", &params_map)?;
            let admin = Self::get_as_bool("admin", &params_map)?;
            let driver_type = Self::get_as_string("type", &params_map)?;
            let port = u16::try_from(Self::get_as_int("port", &params_map)?).map_err(|_| {
                jsonrpc_core::Error::invalid_params(String::from(
                    "`port` has to be a 16bit integer",
                ))
            })?;

            let new_interface = InterfaceConfiguration {
                id: id.to_string(),
                admin,
                driver: match driver_type.as_ref() {
                    "websocket" => InterfaceDriver::Websocket { port },
                    "http" => InterfaceDriver::Http { port },
                    _ => {
                        return Err(jsonrpc_core::Error::invalid_params(String::from(
                            "`type` has to be either `websocket` or `http`",
                        )));
                    }
                },
                instances: Vec::new(),
            };

            container_call!(|c| c.add_interface(new_interface))?;
            Ok(json!({"success": true}))
        });

        self.io.add_method("admin/interface/remove", move |params| {
            let params_map = Self::unwrap_params_map(params)?;
            let id = Self::get_as_string("id", &params_map)?;
            container_call!(|c| c.remove_interface(&id))?;
            Ok(json!({"success": true}))
        });

        self.io
            .add_method("admin/interface/add_instance", move |params| {
                let params_map = Self::unwrap_params_map(params)?;
                let interface_id = Self::get_as_string("interface_id", &params_map)?;
                let instance_id = Self::get_as_string("instance_id", &params_map)?;
                container_call!(|c| c.add_instance_to_interface(&interface_id, &instance_id))?;
                Ok(json!({"success": true}))
            });

        self.io
            .add_method("admin/interface/remove_instance", move |params| {
                let params_map = Self::unwrap_params_map(params)?;
                let interface_id = Self::get_as_string("interface_id", &params_map)?;
                let instance_id = Self::get_as_string("instance_id", &params_map)?;
                container_call!(|c| c.remove_instance_from_interface(&interface_id, &instance_id))?;
                Ok(json!({"success": true}))
            });

        self.io.add_method("admin/interface/list", move |_params| {
            let interfaces = container_call!(
                |c| Ok(c.config().interfaces) as Result<Vec<InterfaceConfiguration>, String>
            )?;
            Ok(serde_json::to_value(interfaces)
                .map_err(|_| jsonrpc_core::Error::internal_error())?)
        });

        self.io.add_method("admin/agent/add", move |params| {
            let params_map = Self::unwrap_params_map(params)?;
            let id = Self::get_as_string("id", &params_map)?;
            let name = Self::get_as_string("name", &params_map)?;
            let public_address = Self::get_as_string("public_address", &params_map)?;
            let key_file = Self::get_as_string("key_file", &params_map)?;

            let agent = AgentConfiguration {
                id,
                name,
                public_address,
                key_file,
            };
            container_call!(|c| c.add_agent(agent))?;
            Ok(json!({"success": true}))
        });

        self.io.add_method("admin/agent/remove", move |params| {
            let params_map = Self::unwrap_params_map(params)?;
            let id = Self::get_as_string("id", &params_map)?;
            container_call!(|c| c.remove_agent(&id))?;
            Ok(json!({"success": true}))
        });

        self.io.add_method("admin/agent/list", move |_params| {
            let agents = container_call!(
                |c| Ok(c.config().agents) as Result<Vec<AgentConfiguration>, String>
            )?;
            Ok(serde_json::to_value(agents).map_err(|_| jsonrpc_core::Error::internal_error())?)
        });

        self.io.add_method("admin/bridge/add", move |params| {
            let params_map = Self::unwrap_params_map(params)?;
            let caller_id = Self::get_as_string("caller_id", &params_map)?;
            let callee_id = Self::get_as_string("callee_id", &params_map)?;
            let handle = Self::get_as_string("handle", &params_map)?;

            let bridge = Bridge {
                caller_id,
                callee_id,
                handle,
            };
            container_call!(|c| c.add_bridge(bridge))?;
            Ok(json!({"success": true}))
        });

        self.io.add_method("admin/bridge/remove", move |params| {
            let params_map = Self::unwrap_params_map(params)?;
            let caller_id = Self::get_as_string("caller_id", &params_map)?;
            let callee_id = Self::get_as_string("callee_id", &params_map)?;
            container_call!(|c| c.remove_bridge(&caller_id, &callee_id))?;
            Ok(json!({"success": true}))
        });

        self.io.add_method("admin/bridge/list", move |_params| {
            let bridges =
                container_call!(|c| Ok(c.config().bridges) as Result<Vec<Bridge>, String>)?;
            Ok(serde_json::to_value(bridges).map_err(|_| jsonrpc_core::Error::internal_error())?)
        });

        self
    }
}

pub trait Interface {
    fn run(&self, handler: IoHandler, kill_switch: Receiver<()>) -> Result<(), String>;
}

#[cfg(test)]
pub mod tests {
    use super::*;
    use crate::{config::Configuration, container::tests::test_container};

    fn example_config_and_instances() -> (Configuration, InstanceMap) {
        let container = test_container();
        let holochain = container
            .instances()
            .get("test-instance-1")
            .unwrap()
            .clone();
        let mut instances = InstanceMap::new();
        instances.insert("test-instance-1".into(), holochain);
        (container.config(), instances)
    }

    fn create_call_str(method: &str, params: Option<&str>) -> String {
        json!({"jsonrpc": "2.0", "id": "0", "method": method, "params": params}).to_string()
    }

    /// checks that the response is a valid JSON string containing a `result` field which is stringified JSON
    ///
    fn unwrap_response_if_valid(response_str: &String) -> String {
        let result = &serde_json::from_str::<serde_json::Value>(response_str)
            .expect("Response not valid JSON")["result"];
        result.to_string()
    }

    #[test]
    fn test_new_dispatcher() {
        let (config, instances) = example_config_and_instances();
        let handler = ContainerApiBuilder::new()
            .with_instances(instances.clone())
            .with_instance_configs(config.instances)
            .spawn();
        let result = format!("{:?}", handler).to_string();
        println!("{}", result);
        assert!(result.contains("info/instances"));
        assert!(result.contains(r#""test-instance-1/greeter/public/hello""#));
        assert!(!result.contains(r#""test-instance-2//test/test""#));
    }

    #[test]
    fn test_named_instances() {
        let (config, instances) = example_config_and_instances();
        let handler = ContainerApiBuilder::new()
            .with_named_instance(
                String::from("happ-store"),
                instances.iter().nth(0).unwrap().1.clone(),
            )
            .with_named_instance_config(
                String::from("happ-store"),
                config.instances.iter().nth(0).unwrap().clone(),
            )
            .spawn();
        let result = format!("{:?}", handler).to_string();
        println!("{}", result);
        assert!(result.contains("info/instances"));
        assert!(result.contains(r#""happ-store/greeter/public/hello""#));
        assert!(!result.contains(r#""test-instance-1//test/test""#));
    }

    /// The below test cannot be extented to test the other RPC methods due to the singleton design of the container
    /// It may be worth removing this test but I have included it as an example of testing the responses for the
    /// other rpc methods if this becomes possible in the future
    #[test]
    fn test_rpc_call_responses() {
        let (config, instances) = example_config_and_instances();
        let handler = ContainerApiBuilder::new()
            .with_instances(instances.clone())
            .with_instance_configs(config.instances)
            .with_admin_dna_functions()
            .spawn();

        let response_str = handler
            .handle_request_sync(&create_call_str("info/instances", None))
            .expect("Invalid call to handler");
        println!("{}", response_str);
        let result = unwrap_response_if_valid(&response_str);
        assert_eq!(
            result,
            r#"[{"id":"test-instance-1","dna":"bridge-callee","agent":"test-agent-1"}]"#
        );
    }
}<|MERGE_RESOLUTION|>--- conflicted
+++ resolved
@@ -11,14 +11,10 @@
     sync::{mpsc::Receiver, Arc, RwLock},
 };
 
-<<<<<<< HEAD
-use config::{DnaConfiguration, InstanceConfiguration};
-=======
 use config::{
     AgentConfiguration, Bridge, DnaConfiguration, InstanceConfiguration, InterfaceConfiguration,
-    InterfaceDriver, StorageConfiguration,
+    InterfaceDriver,
 };
->>>>>>> 423ebdc8
 use container::{ContainerAdmin, CONTAINER};
 use serde_json::map::Map;
 
@@ -240,17 +236,11 @@
             )))?
             .as_bool()
             .ok_or(jsonrpc_core::Error::invalid_params(format!(
-<<<<<<< HEAD
-                "`{}` is not a valid json boolean",
-=======
                 "`{}` has to be a boolean",
->>>>>>> 423ebdc8
                 &key
             )))?)
     }
 
-<<<<<<< HEAD
-=======
     fn get_as_int<T: Into<String>>(
         key: T,
         params_map: &Map<String, Value>,
@@ -389,7 +379,6 @@
     ///  * `admin/bridge/list`
     ///     Returns an array of all bridges.
     ///
->>>>>>> 423ebdc8
     pub fn with_admin_dna_functions(mut self) -> Self {
         self.io
             .add_method("admin/dna/install_from_file", move |params| {
