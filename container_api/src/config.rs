--- conflicted
+++ resolved
@@ -273,11 +273,7 @@
 
 /// A DNA is represented by a DNA file.
 /// A hash has to be provided for sanity check.
-<<<<<<< HEAD
-#[derive(Deserialize, Serialize, Clone, Debug)]
-=======
 #[derive(Deserialize, Serialize, Clone, Debug, PartialEq)]
->>>>>>> 8a6644f9
 pub struct DnaConfiguration {
     pub id: String,
     pub file: String,
