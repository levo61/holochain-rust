--- conflicted
+++ resolved
@@ -131,10 +131,7 @@
 #[cfg(test)]
 #[macro_use]
 extern crate pretty_assertions;
-<<<<<<< HEAD
 extern crate fs_extra;
-=======
->>>>>>> 9ec6f7d2
 
 pub mod config;
 pub mod container;
