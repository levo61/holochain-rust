#![feature(try_from)]
/// Holochain Container API
///
/// This crate is a library that provides types and functions that help with building
/// a Holochain Container as described in [ADR15](doc/architecture/decisions/0015-container-api).
///
/// Depending on the specific (application) use-case, the context in which a Holochain instance
/// is run may vary drastically. Application developers may want to bundle Holochain with
/// and statically link the core library into their custom made executable.
/// In such a case, [holochain.rs](container_api/src/holochain.rs) may be used directly as a
/// wrapper around a single instance.
///
/// In the general case, many different DNAs are being executed alongside each other in the
/// context of the same agent, i.e. user. [container.rs](container_api/src/container.rs) provides
/// a struct that instantiates, holds, manages several Holochain instances.
/// It makes use of [config.rs](container_api/src/config.rs) which provides structs for container
/// configuration that can be de-/serialized into config files like
/// [these](https://hackmd.io/OcT2cI1ETfu4DHyvn4QZ5A#).
///
/// All of the above is used in the [container crate](container).
///
/// # Example
/// ```rust
/// #![feature(try_from)]
/// extern crate clap;
/// extern crate holochain_container_api;
/// extern crate holochain_core_types;
/// #[macro_use]
/// extern crate structopt;
///
/// use holochain_container_api::{
///     config::{load_configuration, Configuration},
///     container::Container,
/// };
/// use holochain_core_types::error::HolochainError;
/// use std::{convert::TryFrom, fs::File, io::prelude::*, path::PathBuf};
/// use structopt::StructOpt;
///
/// #[derive(StructOpt, Debug)]
/// #[structopt(name = "hcc")]
/// struct Opt {
///     /// Output file
///     #[structopt(short = "c", long = "config", parse(from_os_str))]
///     config: Option<PathBuf>,
/// }
///
/// fn main() {
///     let opt = Opt::from_args();
///     let config_path = opt.config
///         .unwrap_or(PathBuf::from(r"~/.holochain/container_config.toml"));
///     let config_path_str = config_path.to_str().unwrap();
///     println!("Using config path: {}", config_path_str);
///     match bootstrap_from_config(config_path_str) {
///         Ok(mut container) => {
///             if container.instances.len() > 0 {
///                 println!(
///                     "Successfully loaded {} instance configurations",
///                     container.instances.len()
///                 );
///                 println!("Starting all of them...");
///                 container.start_all();
///                 println!("Done.");
///                 loop {}
///             } else {
///                 println!("No instance started, bailing...");
///             }
///         }
///         Err(error) => println!("Error while trying to boot from config: {:?}", error),
///     };
/// }
///
/// fn bootstrap_from_config(path: &str) -> Result<Container, HolochainError> {
///     let config = load_config_file(&String::from(path))?;
///     config
///         .check_consistency()
///         .map_err(|string| HolochainError::ConfigError(string))?;
///     Container::try_from(&config)
/// }
///
/// fn load_config_file(path: &String) -> Result<Configuration, HolochainError> {
///     let mut f = File::open(path)?;
///     let mut contents = String::new();
///     f.read_to_string(&mut contents)?;
///     Ok(load_configuration::<Configuration>(&contents)?)
/// }
/// ```
extern crate futures;
extern crate holochain_cas_implementations;
extern crate holochain_core;
extern crate holochain_core_types;
<<<<<<< HEAD
extern crate holochain_dna;
extern crate holochain_net;
=======
>>>>>>> 1197d2db
extern crate serde;
extern crate tempfile;
#[macro_use]
extern crate serde_derive;
#[macro_use]
extern crate serde_json;
extern crate boolinator;
#[cfg(test)]
extern crate test_utils;
extern crate toml;

pub mod config;
pub mod container;
pub mod error;
pub mod holochain;

pub use holochain::Holochain;<|MERGE_RESOLUTION|>--- conflicted
+++ resolved
@@ -88,11 +88,7 @@
 extern crate holochain_cas_implementations;
 extern crate holochain_core;
 extern crate holochain_core_types;
-<<<<<<< HEAD
-extern crate holochain_dna;
 extern crate holochain_net;
-=======
->>>>>>> 1197d2db
 extern crate serde;
 extern crate tempfile;
 #[macro_use]
