--- conflicted
+++ resolved
@@ -76,12 +76,7 @@
 pub struct Container {
     pub(in crate::container) instances: InstanceMap,
     pub(in crate::container) config: Configuration,
-<<<<<<< HEAD
-    interface_threads: HashMap<String, Sender<()>>,
-=======
-    pub(in crate::container) config_path: PathBuf,
     pub(in crate::container) interface_threads: HashMap<String, Sender<()>>,
->>>>>>> 423ebdc8
     pub(in crate::container) dna_loader: DnaLoader,
     signal_tx: Option<SignalSender>,
     logger: DebugLogger,
