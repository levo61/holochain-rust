use crate::{
    config::{
        AgentConfiguration, Bridge, DnaConfiguration, InstanceConfiguration,
        InstanceReferenceConfiguration, InterfaceConfiguration,
    },
    container::{base::notify, Container},
    error::HolochainInstanceError,
};
use holochain_core_types::{cas::content::AddressableContent, error::HolochainError};
use std::{path::PathBuf, sync::Arc};

pub trait ContainerAdmin {
    fn install_dna_from_file(&mut self, path: PathBuf, id: String) -> Result<(), HolochainError>;
    fn uninstall_dna(&mut self, id: &String) -> Result<(), HolochainError>;
    fn add_instance(&mut self, new_instance: InstanceConfiguration) -> Result<(), HolochainError>;
    fn remove_instance(&mut self, id: &String) -> Result<(), HolochainError>;
    fn start_instance(&mut self, id: &String) -> Result<(), HolochainInstanceError>;
    fn stop_instance(&mut self, id: &String) -> Result<(), HolochainInstanceError>;
    fn add_interface(&mut self, new_instance: InterfaceConfiguration)
        -> Result<(), HolochainError>;
    fn remove_interface(&mut self, id: &String) -> Result<(), HolochainError>;
    fn add_instance_to_interface(
        &mut self,
        interface_id: &String,
        instance_id: &String,
    ) -> Result<(), HolochainError>;
    fn remove_instance_from_interface(
        &mut self,
        interface_id: &String,
        instance_id: &String,
    ) -> Result<(), HolochainError>;
    fn add_agent(&mut self, new_agent: AgentConfiguration) -> Result<(), HolochainError>;
    fn remove_agent(&mut self, id: &String) -> Result<(), HolochainError>;
    fn add_bridge(&mut self, new_bridge: Bridge) -> Result<(), HolochainError>;
    fn remove_bridge(
        &mut self,
        caller_id: &String,
        callee_id: &String,
    ) -> Result<(), HolochainError>;
}

impl ContainerAdmin for Container {
    fn install_dna_from_file(&mut self, path: PathBuf, id: String) -> Result<(), HolochainError> {
        let path_string = path
            .to_str()
            .ok_or(HolochainError::ConfigError("invalid path".into()))?;
        let dna =
            Arc::get_mut(&mut self.dna_loader).unwrap()(&path_string.into()).map_err(|e| {
                HolochainError::ConfigError(format!(
                    "Could not load DNA file \"{}\", Error: {}",
                    path_string,
                    e.to_string()
                ))
            })?;

        let new_dna = DnaConfiguration {
            id: id.clone(),
            file: path_string.into(),
            hash: dna.address().to_string(),
        };
        let mut new_config = self.config.clone();
        new_config.dnas.push(new_dna.clone());
        new_config.check_consistency()?;
        self.config = new_config;
        self.save_config()?;
        notify(format!("Installed DNA from {} as \"{}\"", path_string, id));
        Ok(())
    }

    /// Removes the DNA given by id from the config.
    /// Also removes all instances and their mentions from all interfaces to not render the config
    /// invalid.
    /// Then saves the config.
    fn uninstall_dna(&mut self, id: &String) -> Result<(), HolochainError> {
        let mut new_config = self.config.clone();
        new_config.dnas = new_config
            .dnas
            .into_iter()
            .filter(|dna| dna.id != *id)
            .collect();

        let instance_ids: Vec<String> = new_config
            .instances
            .iter()
            .filter(|instance| instance.dna == *id)
            .map(|instance| instance.id.clone())
            .collect();

        for id in instance_ids.iter() {
            new_config = new_config.save_remove_instance(id);
        }

        new_config.check_consistency()?;
        self.config = new_config;
        self.save_config()?;

        for id in instance_ids.iter() {
            let result = self.stop_instance(id);
            if result.is_err() {
                notify(format!(
                    "Error stopping instance {}: \"{}\".",
                    id,
                    result.err().unwrap()
                ));
            }
            notify(format!("Removed instance \"{}\".", id));
        }

        notify(format!("Uninstalled DNA \"{}\".", id));

        Ok(())
    }

    fn add_instance(&mut self, instance: InstanceConfiguration) -> Result<(), HolochainError> {
        let mut new_config = self.config.clone();
        new_config.instances.push(instance.clone());
        new_config.check_consistency()?;
        self.config = new_config;
        self.save_config()?;
        Ok(())
    }

    /// Removes the instance given by id from the config.
    /// Also removes all mentions of that instance from all interfaces to not render the config
    /// invalid.
    /// Then saves the config.
    fn remove_instance(&mut self, id: &String) -> Result<(), HolochainError> {
        let mut new_config = self.config.clone();

        new_config = new_config.save_remove_instance(id);

        new_config.check_consistency()?;
        self.config = new_config;
        self.save_config()?;

        let result = self.stop_instance(id);
        if result.is_err() {
            notify(format!(
                "Error stopping instance {}: \"{}\".",
                id,
                result.err().unwrap()
            ));
        }
        self.instances.remove(id);

        notify(format!("Removed instance \"{}\".", id));
        Ok(())
    }

    fn start_instance(&mut self, id: &String) -> Result<(), HolochainInstanceError> {
        let instance = self.instances.get(id)?;
        notify(format!("Starting instance \"{}\"...", id));
        instance.write().unwrap().start()
    }

    fn stop_instance(&mut self, id: &String) -> Result<(), HolochainInstanceError> {
        let instance = self.instances.get(id)?;
        notify(format!("Stopping instance \"{}\"...", id));
        instance.write().unwrap().stop()
    }

    fn add_interface(&mut self, interface: InterfaceConfiguration) -> Result<(), HolochainError> {
        let mut new_config = self.config.clone();
        if new_config
            .interfaces
            .iter()
            .find(|i| i.id == interface.id)
            .is_some()
        {
            return Err(HolochainError::ErrorGeneric(format!(
                "Interface with ID '{}' already exists",
                interface.id
            )));
        }
        new_config.interfaces.push(interface.clone());
        new_config.check_consistency()?;
        self.config = new_config;
        self.save_config()?;
        self.start_interface_by_id(&interface.id)?;
        Ok(())
    }

    fn remove_interface(&mut self, id: &String) -> Result<(), HolochainError> {
        let mut new_config = self.config.clone();

        if new_config
            .interfaces
            .iter()
            .find(|interface| interface.id == *id)
            .is_none()
        {
            return Err(HolochainError::ErrorGeneric(format!(
                "No such interface: '{}'",
                id
            )));
        }

        new_config.interfaces = new_config
            .interfaces
            .into_iter()
            .filter(|interface| interface.id != *id)
            .collect();

        new_config.check_consistency()?;
        self.config = new_config;
        self.save_config()?;

        let _ = self.stop_interface_by_id(id);

        notify(format!("Removed interface \"{}\".", id));
        Ok(())
    }

    fn add_instance_to_interface(
        &mut self,
        interface_id: &String,
        instance_id: &String,
    ) -> Result<(), HolochainError> {
        let mut new_config = self.config.clone();

        if new_config
            .interface_by_id(interface_id)
            .ok_or(HolochainError::ErrorGeneric(format!(
                "Interface with ID {} not found",
                interface_id
            )))?
            .instances
            .iter()
            .find(|i| i.id == *instance_id)
            .is_some()
        {
            return Err(HolochainError::ErrorGeneric(format!(
                "Instance '{}' already in interface '{}'",
                instance_id, interface_id
            )));
        }

        new_config.interfaces = new_config
            .interfaces
            .into_iter()
            .map(|mut interface| {
                if interface.id == *interface_id {
                    interface.instances.push(InstanceReferenceConfiguration {
                        id: instance_id.clone(),
                    });
                }
                interface
            })
            .collect();

        new_config.check_consistency()?;
        self.config = new_config;
        self.save_config()?;

        let _ = self.stop_interface_by_id(interface_id);
        self.start_interface_by_id(interface_id)?;

        Ok(())
    }

    fn remove_instance_from_interface(
        &mut self,
        interface_id: &String,
        instance_id: &String,
    ) -> Result<(), HolochainError> {
        let mut new_config = self.config.clone();

        if new_config
            .interface_by_id(interface_id)
            .ok_or(HolochainError::ErrorGeneric(format!(
                "Interface with ID {} not found",
                interface_id
            )))?
            .instances
            .iter()
            .find(|i| i.id == *instance_id)
            .is_none()
        {
            return Err(HolochainError::ErrorGeneric(format!(
                "No Instance '{}' in interface '{}'",
                instance_id, interface_id
            )));
        }

        new_config.interfaces = new_config
            .interfaces
            .into_iter()
            .map(|mut interface| {
                if interface.id == *interface_id {
                    interface.instances = interface
                        .instances
                        .into_iter()
                        .filter(|instance| instance.id != *instance_id)
                        .collect();
                }
                interface
            })
            .collect();

        new_config.check_consistency()?;
        self.config = new_config;
        self.save_config()?;

        let _ = self.stop_interface_by_id(interface_id);
        self.start_interface_by_id(interface_id)?;

        Ok(())
    }

    fn add_agent(&mut self, new_agent: AgentConfiguration) -> Result<(), HolochainError> {
        let mut new_config = self.config.clone();
        if new_config
            .agents
            .iter()
            .find(|i| i.id == new_agent.id)
            .is_some()
        {
            return Err(HolochainError::ErrorGeneric(format!(
                "Agent with ID '{}' already exists",
                new_agent.id
            )));
        }
        new_config.agents.push(new_agent.clone());
        new_config.check_consistency()?;
        self.config = new_config;
        self.save_config()?;

        notify(format!("Added agent \"{}\"", new_agent.id));

        Ok(())
    }

    fn remove_agent(&mut self, id: &String) -> Result<(), HolochainError> {
        let mut new_config = self.config.clone();
        if new_config.agents.iter().find(|i| i.id == *id).is_none() {
            return Err(HolochainError::ErrorGeneric(format!(
                "Agent with ID '{}' does not exist",
                id
            )));
        }

        new_config.agents = new_config
            .agents
            .into_iter()
            .filter(|agent| agent.id != *id)
            .collect();

        let instance_ids: Vec<String> = new_config
            .instances
            .iter()
            .filter(|instance| instance.agent == *id)
            .map(|instance| instance.id.clone())
            .collect();

        for id in instance_ids.iter() {
            new_config = new_config.save_remove_instance(id);
        }

        new_config.check_consistency()?;
        self.config = new_config;
        self.save_config()?;

        for id in instance_ids.iter() {
            let result = self.stop_instance(id);
            if result.is_err() {
                notify(format!(
                    "Error stopping instance {}: \"{}\".",
                    id,
                    result.err().unwrap()
                ));
            }
            notify(format!("Removed instance \"{}\".", id));
        }

        notify(format!("Removed agent \"{}\".", id));

        Ok(())
    }

    fn add_bridge(&mut self, new_bridge: Bridge) -> Result<(), HolochainError> {
        let mut new_config = self.config.clone();
        if new_config
            .bridges
            .iter()
            .find(|b| b.caller_id == new_bridge.caller_id && b.callee_id == new_bridge.callee_id)
            .is_some()
        {
            return Err(HolochainError::ErrorGeneric(format!(
                "Bridge from instance '{}' to instance '{}' already exists",
                new_bridge.caller_id, new_bridge.callee_id,
            )));
        }
        new_config.bridges.push(new_bridge.clone());
        new_config.check_consistency()?;
        self.config = new_config;
        self.save_config()?;

        notify(format!(
            "Added bridge from '{}' to '{}' as '{}'",
            new_bridge.caller_id, new_bridge.callee_id, new_bridge.handle
        ));

        Ok(())
    }

    fn remove_bridge(
        &mut self,
        caller_id: &String,
        callee_id: &String,
    ) -> Result<(), HolochainError> {
        let mut new_config = self.config.clone();
        if new_config
            .bridges
            .iter()
            .find(|b| b.caller_id == *caller_id && b.callee_id == *callee_id)
            .is_none()
        {
            return Err(HolochainError::ErrorGeneric(format!(
                "Bridge from instance '{}' to instance '{}' does not exist",
                caller_id, callee_id,
            )));
        }

        new_config.bridges = new_config
            .bridges
            .into_iter()
            .filter(|bridge| bridge.caller_id != *caller_id || bridge.callee_id != *callee_id)
            .collect();

        new_config.check_consistency()?;
        self.config = new_config;
        self.save_config()?;

        notify(format!(
            "Bridge from '{}' to '{}' removed",
            caller_id, callee_id
        ));

        Ok(())
    }
}

#[cfg(test)]
pub mod tests {
    use super::*;
    use crate::{
        config::{load_configuration, Configuration, InterfaceConfiguration, InterfaceDriver},
        container::base::{tests::example_dna_string, DnaLoader},
    };
    use holochain_core_types::{agent::AgentId, dna::Dna, json::JsonString};
    use std::{convert::TryFrom, fs::File, io::Read};

    pub fn test_dna_loader() -> DnaLoader {
        let loader =
            Box::new(
                |_: &String| Ok(Dna::try_from(JsonString::from(example_dna_string())).unwrap()),
            ) as Box<FnMut(&String) -> Result<Dna, HolochainError> + Send + Sync>;
        Arc::new(loader)
    }

    pub fn agent1() -> String {
        r#"[[agents]]
id = "test-agent-1"
key_file = "holo_tester.key"
name = "Holo Tester 1"
public_address = "HoloTester1-----------------------------------------------------------------------AAACZp4xHB""#
    .to_string()
    }

    pub fn agent2() -> String {
        r#"[[agents]]
id = "test-agent-2"
key_file = "holo_tester.key"
name = "Holo Tester 2"
public_address = "HoloTester2-----------------------------------------------------------------------AAAGy4WW9e""#
    .to_string()
    }

    pub fn dna() -> String {
        r#"[[dnas]]
file = "app_spec.hcpkg"
hash = "Qm328wyq38924y"
id = "test-dna""#
            .to_string()
    }

    pub fn instance1() -> String {
        r#"[[instances]]
agent = "test-agent-1"
dna = "test-dna"
id = "test-instance-1"

[instances.storage]
type = "memory""#
            .to_string()
    }

    pub fn instance2() -> String {
        r#"[[instances]]
agent = "test-agent-2"
dna = "test-dna"
id = "test-instance-2"

[instances.storage]
type = "memory""#
            .to_string()
    }

    pub fn interface(port: u32) -> String {
        format!(
            r#"[[interfaces]]
admin = true
id = "websocket interface"

[[interfaces.instances]]
id = "test-instance-1"

[[interfaces.instances]]
id = "test-instance-2"

[interfaces.driver]
port = {}
type = "websocket""#,
            port
        )
    }

    pub fn logger() -> String {
        r#"[logger]
type = ""
[[logger.rules.rules]]
color = "red"
exclude = false
pattern = "^err/"

[[logger.rules.rules]]
color = "white"
exclude = false
pattern = "^debug/dna"

[[logger.rules.rules]]
exclude = false
pattern = ".*""#
            .to_string()
    }

    pub fn add_block(base: String, new_block: String) -> String {
        format!("{}\n\n{}", base, new_block)
    }

    pub fn test_toml(port: u32) -> String {
        let mut toml = String::from("bridges = []");
        toml = add_block(toml, agent1());
        toml = add_block(toml, agent2());
        toml = add_block(toml, dna());
        toml = add_block(toml, instance1());
        toml = add_block(toml, instance2());
        toml = add_block(toml, interface(port));
        toml = add_block(toml, logger());
        toml
    }

<<<<<<< HEAD
    pub fn create_test_container<T: Into<String>>(test_name: T) -> Container {
        let config = load_configuration::<Configuration>(&test_toml()).unwrap();
=======
    fn create_test_container<T: Into<String>>(test_name: T, port: u32) -> Container {
        let config = load_configuration::<Configuration>(&test_toml(port)).unwrap();
>>>>>>> d1964100
        let mut container = Container::from_config(config.clone());
        container.dna_loader = test_dna_loader();
        container.load_config().unwrap();

        let mut tmp_config_path = PathBuf::new();
        tmp_config_path.push(format!("./tmp-{}-container-config.toml", test_name.into()));
        container.set_config_path(tmp_config_path.clone());
        container
    }

    #[test]
    fn test_install_dna_from_file() {
        let mut container = create_test_container("test_install_dna_from_file", 3000);

        let mut new_dna_path = PathBuf::new();
        new_dna_path.push("new-dna.hcpkg");

        assert_eq!(
            container.install_dna_from_file(new_dna_path.clone(), String::from("new-dna")),
            Ok(()),
        );

        let new_dna =
            Arc::get_mut(&mut test_dna_loader()).unwrap()(&String::from("new-dna.hcpkg")).unwrap();

        assert_eq!(container.config().dnas.len(), 2,);
        assert_eq!(
            container.config().dnas,
            vec![
                DnaConfiguration {
                    id: String::from("test-dna"),
                    file: String::from("app_spec.hcpkg"),
                    hash: String::from("Qm328wyq38924y"),
                },
                DnaConfiguration {
                    id: String::from("new-dna"),
                    file: String::from("new-dna.hcpkg"),
                    hash: String::from(new_dna.address()),
                },
            ]
        );

        let mut config_contents = String::new();
        let mut file = File::open(&container.config_path).expect("Could not open temp config file");
        file.read_to_string(&mut config_contents)
            .expect("Could not read temp config file");

        let mut toml = String::from(
            r#"bridges = []
ui_bundles = []
ui_interfaces = []"#,
        );
        toml = add_block(toml, agent1());
        toml = add_block(toml, agent2());
        toml = add_block(toml, dna());
        toml = add_block(
            toml,
            String::from(
                r#"[[dnas]]
file = "new-dna.hcpkg"
hash = "QmPB7PJUjwj6zap7jB7oyk616sCRSSnNFRNouqhit6kMTr"
id = "new-dna""#,
            ),
        );
        toml = add_block(toml, instance1());
        toml = add_block(toml, instance2());
        toml = add_block(toml, interface(3000));
        toml = add_block(toml, logger());
        toml = format!("{}\n", toml);

        assert_eq!(config_contents, toml,);
    }

    use crate::config::StorageConfiguration;
    #[test]
    fn test_add_instance() {
        let mut container = create_test_container("test_add_instance", 3001);
        let mut new_dna_path = PathBuf::new();
        new_dna_path.push("new-dna.hcpkg");
        container
            .install_dna_from_file(new_dna_path.clone(), String::from("new-dna"))
            .expect("Could not install DNA");

        let add_result = container.add_instance(InstanceConfiguration {
            id: String::from("new-instance"),
            dna: String::from("new-dna"),
            agent: String::from("test-agent-1"),
            storage: StorageConfiguration::Memory,
        });

        assert_eq!(add_result, Ok(()));

        let mut config_contents = String::new();
        let mut file = File::open(&container.config_path).expect("Could not open temp config file");
        file.read_to_string(&mut config_contents)
            .expect("Could not read temp config file");

        let mut toml = String::from(
            r#"bridges = []
ui_bundles = []
ui_interfaces = []"#,
        );
        toml = add_block(toml, agent1());
        toml = add_block(toml, agent2());
        toml = add_block(toml, dna());
        toml = add_block(
            toml,
            String::from(
                r#"[[dnas]]
file = "new-dna.hcpkg"
hash = "QmPB7PJUjwj6zap7jB7oyk616sCRSSnNFRNouqhit6kMTr"
id = "new-dna""#,
            ),
        );
        toml = add_block(toml, instance1());
        toml = add_block(toml, instance2());
        toml = add_block(
            toml,
            String::from(
                r#"[[instances]]
agent = "test-agent-1"
dna = "new-dna"
id = "new-instance"

[instances.storage]
type = "memory""#,
            ),
        );
        toml = add_block(toml, interface(3001));
        toml = add_block(toml, logger());
        toml = format!("{}\n", toml);

        assert_eq!(config_contents, toml,);
    }

    #[test]
    /// Tests if the removed instance is gone from the config file
    /// as well as the mentions of the removed instance are gone from the interfaces
    /// (to not render the config invalid).
    fn test_remove_instance() {
        let mut container = create_test_container("test_remove_instance", 3002);
        assert_eq!(
            container.remove_instance(&String::from("test-instance-1")),
            Ok(()),
        );

        let mut config_contents = String::new();
        let mut file = File::open(&container.config_path).expect("Could not open temp config file");
        file.read_to_string(&mut config_contents)
            .expect("Could not read temp config file");

        let mut toml = String::from(
            r#"bridges = []
ui_bundles = []
ui_interfaces = []"#,
        );
        toml = add_block(toml, agent1());
        toml = add_block(toml, agent2());
        toml = add_block(toml, dna());
        //toml = add_block(toml, instance1());
        toml = add_block(toml, instance2());
        toml = add_block(
            toml,
            String::from(
                r#"[[interfaces]]
admin = true
id = "websocket interface"

[[interfaces.instances]]
id = "test-instance-2"

[interfaces.driver]
port = 3002
type = "websocket""#,
            ),
        );
        toml = add_block(toml, logger());
        toml = format!("{}\n", toml);

        assert_eq!(config_contents, toml,);
    }

    #[test]
    /// Tests if the uninstalled DNA is gone from the config file
    /// as well as the instances that use the DNA and their mentions are gone from the interfaces
    /// (to not render the config invalid).
    fn test_uninstall_dna() {
        let mut container = create_test_container("test_uninstall_dna", 3003);
        assert_eq!(container.uninstall_dna(&String::from("test-dna")), Ok(()),);

        let mut config_contents = String::new();
        let mut file = File::open(&container.config_path).expect("Could not open temp config file");
        file.read_to_string(&mut config_contents)
            .expect("Could not read temp config file");

        let mut toml = String::from(
            r#"bridges = []
dnas = []
instances = []
ui_bundles = []
ui_interfaces = []"#,
        );
        toml = add_block(toml, agent1());
        toml = add_block(toml, agent2());
        //toml = add_block(toml, dna());
        //toml = add_block(toml, instance1());
        //toml = add_block(toml, instance2());
        toml = add_block(
            toml,
            String::from(
                r#"[[interfaces]]
admin = true
id = "websocket interface"
instances = []

[interfaces.driver]
port = 3003
type = "websocket""#,
            ),
        );
        toml = add_block(toml, logger());
        toml = format!("{}\n", toml);

        assert_eq!(config_contents, toml,);
    }

    #[test]
    fn test_start_stop_instance() {
        let mut container = create_test_container("test_start_stop_instance", 3004);
        assert_eq!(
            container.start_instance(&String::from("test-instance-1")),
            Ok(()),
        );
        assert_eq!(
            container.start_instance(&String::from("test-instance-1")),
            Err(HolochainInstanceError::InstanceAlreadyActive),
        );
        assert_eq!(
            container.start_instance(&String::from("non-existant-id")),
            Err(HolochainInstanceError::NoSuchInstance),
        );
        assert_eq!(
            container.stop_instance(&String::from("test-instance-1")),
            Ok(())
        );
        assert_eq!(
            container.stop_instance(&String::from("test-instance-1")),
            Err(HolochainInstanceError::InstanceNotActiveYet),
        );
    }

    #[test]
    fn test_add_interface() {
        let mut container = create_test_container("test_add_interface", 3005);
        let interface_config = InterfaceConfiguration {
            id: String::from("new-interface"),
            driver: InterfaceDriver::Http { port: 8080 },
            admin: false,
            instances: Vec::new(),
        };

        assert_eq!(container.add_interface(interface_config), Ok(()),);

        let mut config_contents = String::new();
        let mut file = File::open(&container.config_path).expect("Could not open temp config file");
        file.read_to_string(&mut config_contents)
            .expect("Could not read temp config file");

        let mut toml = String::from(
            r#"bridges = []
ui_bundles = []
ui_interfaces = []"#,
        );
        toml = add_block(toml, agent1());
        toml = add_block(toml, agent2());
        toml = add_block(toml, dna());
        toml = add_block(toml, instance1());
        toml = add_block(toml, instance2());
        toml = add_block(toml, interface(3005));
        toml = add_block(
            toml,
            String::from(
                r#"[[interfaces]]
admin = false
id = "new-interface"
instances = []

[interfaces.driver]
port = 8080
type = "http""#,
            ),
        );
        toml = add_block(toml, logger());
        toml = format!("{}\n", toml);

        assert_eq!(config_contents, toml,);
    }

    #[test]
    fn test_remove_interface() {
        let mut container = create_test_container("test_remove_interface", 3006);
        container.start_all_interfaces();
        assert!(container
            .interface_threads
            .get("websocket interface")
            .is_some());

        assert_eq!(
            container.remove_interface(&String::from("websocket interface")),
            Ok(())
        );

        let mut config_contents = String::new();
        let mut file = File::open(&container.config_path).expect("Could not open temp config file");
        file.read_to_string(&mut config_contents)
            .expect("Could not read temp config file");

        let mut toml = String::from(
            r#"bridges = []
interfaces = []
ui_bundles = []
ui_interfaces = []"#,
        );
        toml = add_block(toml, agent1());
        toml = add_block(toml, agent2());
        toml = add_block(toml, dna());
        toml = add_block(toml, instance1());
        toml = add_block(toml, instance2());
        toml = add_block(toml, logger());
        toml = format!("{}\n", toml);

        assert_eq!(config_contents, toml,);

        assert!(container
            .interface_threads
            .get("websocket interface")
            .is_none());
    }

    #[test]
    fn test_add_instance_to_interface() {
        let mut container = create_test_container("test_add_instance_to_interface", 3007);
        container.start_all_interfaces();
        assert!(container
            .interface_threads
            .get("websocket interface")
            .is_some());

        let instance_config = InstanceConfiguration {
            id: String::from("new-instance"),
            dna: String::from("test-dna"),
            agent: String::from("test-agent-1"),
            storage: StorageConfiguration::Memory,
        };

        assert_eq!(container.add_instance(instance_config.clone()), Ok(()));
        assert_eq!(
            container.add_instance_to_interface(
                &String::from("websocket interface"),
                &String::from("new-instance")
            ),
            Ok(())
        );

        let mut config_contents = String::new();
        let mut file = File::open(&container.config_path).expect("Could not open temp config file");
        file.read_to_string(&mut config_contents)
            .expect("Could not read temp config file");

        let mut toml = String::from(
            r#"bridges = []
ui_bundles = []
ui_interfaces = []"#,
        );
        toml = add_block(toml, agent1());
        toml = add_block(toml, agent2());
        toml = add_block(toml, dna());
        toml = add_block(toml, instance1());
        toml = add_block(toml, instance2());
        toml = add_block(
            toml,
            String::from(
                r#"[[instances]]
agent = "test-agent-1"
dna = "test-dna"
id = "new-instance"

[instances.storage]
type = "memory""#,
            ),
        );
        toml = add_block(
            toml,
            String::from(
                r#"[[interfaces]]
admin = true
id = "websocket interface"

[[interfaces.instances]]
id = "test-instance-1"

[[interfaces.instances]]
id = "test-instance-2"

[[interfaces.instances]]
id = "new-instance"

[interfaces.driver]
port = 3007
type = "websocket""#,
            ),
        );
        toml = add_block(toml, logger());
        toml = format!("{}\n", toml);

        assert_eq!(config_contents, toml,);
    }

    #[test]
    fn test_remove_instance_from_interface() {
        let mut container = create_test_container("test_remove_instance_from_interface", 3008);
        container.start_all_interfaces();
        assert!(container
            .interface_threads
            .get("websocket interface")
            .is_some());

        assert_eq!(
            container.remove_instance_from_interface(
                &String::from("websocket interface"),
                &String::from("test-instance-1")
            ),
            Ok(())
        );

        let mut config_contents = String::new();
        let mut file = File::open(&container.config_path).expect("Could not open temp config file");
        file.read_to_string(&mut config_contents)
            .expect("Could not read temp config file");

        let mut toml = String::from(
            r#"bridges = []
ui_bundles = []
ui_interfaces = []"#,
        );
        toml = add_block(toml, agent1());
        toml = add_block(toml, agent2());
        toml = add_block(toml, dna());
        toml = add_block(toml, instance1());
        toml = add_block(toml, instance2());
        toml = add_block(
            toml,
            String::from(
                r#"[[interfaces]]
admin = true
id = "websocket interface"

[[interfaces.instances]]
id = "test-instance-2"

[interfaces.driver]
port = 3008
type = "websocket""#,
            ),
        );
        toml = add_block(toml, logger());
        toml = format!("{}\n", toml);

        assert_eq!(config_contents, toml,);

        assert!(container
            .interface_threads
            .get("websocket interface")
            .is_some());
    }

    #[test]
    fn test_add_agent() {
        let mut container = create_test_container("test_add_agent", 3009);
        let agent_config = AgentConfiguration {
            id: String::from("new-agent"),
            name: String::from("Mr. New"),
            public_address: AgentId::generate_fake("new").address().to_string(),
            key_file: String::from("new-test-path"),
        };

        assert_eq!(container.add_agent(agent_config), Ok(()),);

        let mut config_contents = String::new();
        let mut file = File::open(&container.config_path).expect("Could not open temp config file");
        file.read_to_string(&mut config_contents)
            .expect("Could not read temp config file");

        let mut toml = String::from(
            r#"bridges = []
ui_bundles = []
ui_interfaces = []"#,
        );
        toml = add_block(toml, agent1());
        toml = add_block(toml, agent2());
        toml = add_block(
            toml,
            String::from(
                r#"[[agents]]
id = "new-agent"
key_file = "new-test-path"
name = "Mr. New"
public_address = "new-------------------------------------------------------------------------------AAAFeOAoWg""#,
            ),
        );
        toml = add_block(toml, dna());
        toml = add_block(toml, instance1());
        toml = add_block(toml, instance2());
        toml = add_block(toml, interface(3009));
        toml = add_block(toml, logger());
        toml = format!("{}\n", toml);

        assert_eq!(config_contents, toml,);
    }

    #[test]
    fn test_remove_agent() {
        let mut container = create_test_container("test_remove_agent", 3010);

        assert_eq!(
            container.remove_agent(&String::from("test-agent-2")),
            Ok(()),
        );

        let mut config_contents = String::new();
        let mut file = File::open(&container.config_path).expect("Could not open temp config file");
        file.read_to_string(&mut config_contents)
            .expect("Could not read temp config file");

        let mut toml = String::from(
            r#"bridges = []
ui_bundles = []
ui_interfaces = []"#,
        );
        toml = add_block(toml, agent1());
        //toml = add_block(toml, agent2());
        toml = add_block(toml, dna());
        toml = add_block(toml, instance1());
        //toml = add_block(toml, instance2());
        //toml = add_block(toml, interface());
        toml = add_block(
            toml,
            String::from(
                r#"[[interfaces]]
admin = true
id = "websocket interface"

[[interfaces.instances]]
id = "test-instance-1"

[interfaces.driver]
port = 3010
type = "websocket""#,
            ),
        );
        toml = add_block(toml, logger());
        toml = format!("{}\n", toml);

        assert_eq!(config_contents, toml,);
    }

    #[test]
    fn test_add_and_remove_bridge() {
        let mut container = create_test_container("test_add_and_remove_bridge", 3011);
        let bridge = Bridge {
            caller_id: String::from("test-instance-1"),
            callee_id: String::from("test-instance-2"),
            handle: String::from("my favourite instance!"),
        };

        assert_eq!(container.add_bridge(bridge), Ok(()),);

        let mut config_contents = String::new();
        let mut file = File::open(&container.config_path).expect("Could not open temp config file");
        file.read_to_string(&mut config_contents)
            .expect("Could not read temp config file");

        let mut toml = String::from(
            r#"ui_bundles = []
ui_interfaces = []"#,
        );
        toml = add_block(toml, agent1());
        toml = add_block(toml, agent2());
        toml = add_block(
            toml,
            String::from(
                r#"[[bridges]]
callee_id = "test-instance-2"
caller_id = "test-instance-1"
handle = "my favourite instance!""#,
            ),
        );
        toml = add_block(toml, dna());
        toml = add_block(toml, instance1());
        toml = add_block(toml, instance2());
        toml = add_block(toml, interface(3011));
        toml = add_block(toml, logger());
        toml = format!("{}\n", toml);

        assert_eq!(config_contents, toml,);

        assert_eq!(
            container.remove_bridge(
                &String::from("test-instance-1"),
                &String::from("test-instance-2")
            ),
            Ok(()),
        );

        let mut config_contents = String::new();
        let mut file = File::open(&container.config_path).expect("Could not open temp config file");
        file.read_to_string(&mut config_contents)
            .expect("Could not read temp config file");

        let mut toml = String::from(
            r#"bridges = []
ui_bundles = []
ui_interfaces = []"#,
        );
        toml = add_block(toml, agent1());
        toml = add_block(toml, agent2());
        toml = add_block(toml, dna());
        toml = add_block(toml, instance1());
        toml = add_block(toml, instance2());
        toml = add_block(toml, interface(3011));
        toml = add_block(toml, logger());
        toml = format!("{}\n", toml);

        assert_eq!(config_contents, toml,);
    }
}<|MERGE_RESOLUTION|>--- conflicted
+++ resolved
@@ -560,13 +560,8 @@
         toml
     }
 
-<<<<<<< HEAD
-    pub fn create_test_container<T: Into<String>>(test_name: T) -> Container {
-        let config = load_configuration::<Configuration>(&test_toml()).unwrap();
-=======
-    fn create_test_container<T: Into<String>>(test_name: T, port: u32) -> Container {
+    pub fn create_test_container<T: Into<String>>(test_name: T, port: u32) -> Container {
         let config = load_configuration::<Configuration>(&test_toml(port)).unwrap();
->>>>>>> d1964100
         let mut container = Container::from_config(config.clone());
         container.dna_loader = test_dna_loader();
         container.load_config().unwrap();
