use crate::{
    config::{
        AgentConfiguration, Bridge, DnaConfiguration, InstanceConfiguration,
        InstanceReferenceConfiguration, InterfaceConfiguration, StorageConfiguration,
    },
    container::{base::notify, Container},
    error::HolochainInstanceError,
};
use holochain_core_types::{cas::content::AddressableContent, error::HolochainError};
use json_patch;
use std::{fs, path::PathBuf, sync::Arc};

pub trait ContainerAdmin {
    fn install_dna_from_file(
        &mut self,
        path: PathBuf,
        id: String,
        copy: bool,
        properties: Option<&serde_json::Value>,
    ) -> Result<(), HolochainError>;
    fn uninstall_dna(&mut self, id: &String) -> Result<(), HolochainError>;
    fn add_instance(
        &mut self,
        id: &String,
        dna_id: &String,
        agent_id: &String,
    ) -> Result<(), HolochainError>;
    fn remove_instance(&mut self, id: &String) -> Result<(), HolochainError>;
    fn start_instance(&mut self, id: &String) -> Result<(), HolochainInstanceError>;
    fn stop_instance(&mut self, id: &String) -> Result<(), HolochainInstanceError>;
    fn add_interface(&mut self, new_instance: InterfaceConfiguration)
        -> Result<(), HolochainError>;
    fn remove_interface(&mut self, id: &String) -> Result<(), HolochainError>;
    fn add_instance_to_interface(
        &mut self,
        interface_id: &String,
        instance_id: &String,
    ) -> Result<(), HolochainError>;
    fn remove_instance_from_interface(
        &mut self,
        interface_id: &String,
        instance_id: &String,
    ) -> Result<(), HolochainError>;
    fn add_agent(&mut self, new_agent: AgentConfiguration) -> Result<(), HolochainError>;
    fn remove_agent(&mut self, id: &String) -> Result<(), HolochainError>;
    fn add_bridge(&mut self, new_bridge: Bridge) -> Result<(), HolochainError>;
    fn remove_bridge(
        &mut self,
        caller_id: &String,
        callee_id: &String,
    ) -> Result<(), HolochainError>;
}

impl ContainerAdmin for Container {
    fn install_dna_from_file(
        &mut self,
        path: PathBuf,
        id: String,
        copy: bool,
        properties: Option<&serde_json::Value>,
    ) -> Result<(), HolochainError> {
        let path_string = path
            .to_str()
            .ok_or(HolochainError::ConfigError("invalid path".into()))?;
        let mut dna =
            Arc::get_mut(&mut self.dna_loader).unwrap()(&path_string.into()).map_err(|e| {
                HolochainError::ConfigError(format!(
                    "Could not load DNA file \"{}\", Error: {}",
                    path_string,
                    e.to_string()
                ))
            })?;

        if let Some(props) = properties {
            if !copy {
                return Err(HolochainError::ConfigError(
                    "Cannot install DNA with properties unless copy flag is true".into(),
                ));
            }
            json_patch::merge(&mut dna.properties, &props);
        }

        let config_path = match copy {
            true => self.save_dna(&dna)?,
            false => PathBuf::from(path_string),
        };
        let config_path_str = config_path
            .to_str()
            .ok_or(HolochainError::ConfigError("invalid path".into()))?;

        let new_dna = DnaConfiguration {
            id: id.clone(),
            file: config_path_str.into(),
            hash: dna.address().to_string(),
        };

        let mut new_config = self.config.clone();
        new_config.dnas.push(new_dna.clone());
        new_config.check_consistency()?;
        self.config = new_config;
        self.save_config()?;
        notify(format!("Installed DNA from {} as \"{}\"", path_string, id));
        Ok(())
    }

    /// Removes the DNA given by id from the config.
    /// Also removes all instances and their mentions from all interfaces to not render the config
    /// invalid.
    /// Then saves the config.
    fn uninstall_dna(&mut self, id: &String) -> Result<(), HolochainError> {
        let mut new_config = self.config.clone();
        new_config.dnas = new_config
            .dnas
            .into_iter()
            .filter(|dna| dna.id != *id)
            .collect();

        let instance_ids: Vec<String> = new_config
            .instances
            .iter()
            .filter(|instance| instance.dna == *id)
            .map(|instance| instance.id.clone())
            .collect();

        for id in instance_ids.iter() {
            new_config = new_config.save_remove_instance(id);
        }

        new_config.check_consistency()?;
        self.config = new_config;
        self.save_config()?;

        for id in instance_ids.iter() {
            let result = self.stop_instance(id);
            if result.is_err() {
                notify(format!(
                    "Error stopping instance {}: \"{}\".",
                    id,
                    result.err().unwrap()
                ));
            }
            notify(format!("Removed instance \"{}\".", id));
        }

        notify(format!("Uninstalled DNA \"{}\".", id));

        Ok(())
    }

    fn add_instance(
        &mut self,
        id: &String,
        dna_id: &String,
        agent_id: &String,
    ) -> Result<(), HolochainError> {
        let mut new_config = self.config.clone();
        let storage_path = self.instance_storage_dir_path().join(id.clone());
        fs::create_dir_all(&storage_path)?;
        let new_instance = InstanceConfiguration {
            id: id.to_string(),
            dna: dna_id.to_string(),
            agent: agent_id.to_string(),
            storage: StorageConfiguration::File {
                path: storage_path
                    .to_str()
                    .ok_or(HolochainError::ConfigError("invalid path".into()))?
                    .into(),
            },
        };
        new_config.instances.push(new_instance);
        new_config.check_consistency()?;
        self.config = new_config;
        self.save_config()?;
        Ok(())
    }

    /// Removes the instance given by id from the config.
    /// Also removes all mentions of that instance from all interfaces to not render the config
    /// invalid.
    /// Then saves the config.
    fn remove_instance(&mut self, id: &String) -> Result<(), HolochainError> {
        let mut new_config = self.config.clone();

        new_config = new_config.save_remove_instance(id);

        new_config.check_consistency()?;
        self.config = new_config;
        self.save_config()?;

        let result = self.stop_instance(id);
        if result.is_err() {
            notify(format!(
                "Error stopping instance {}: \"{}\".",
                id,
                result.err().unwrap()
            ));
        }
        self.instances.remove(id);

        notify(format!("Removed instance \"{}\".", id));
        Ok(())
    }

    fn start_instance(&mut self, id: &String) -> Result<(), HolochainInstanceError> {
        let instance = self.instances.get(id)?;

        notify(format!("Starting instance \"{}\"...", id));
        instance.write().unwrap().start()
    }

    fn stop_instance(&mut self, id: &String) -> Result<(), HolochainInstanceError> {
        let instance = self.instances.get(id)?;
        notify(format!("Stopping instance \"{}\"...", id));
        instance.write().unwrap().stop()
    }

    fn add_interface(&mut self, interface: InterfaceConfiguration) -> Result<(), HolochainError> {
        let mut new_config = self.config.clone();
        if new_config
            .interfaces
            .iter()
            .find(|i| i.id == interface.id)
            .is_some()
        {
            return Err(HolochainError::ErrorGeneric(format!(
                "Interface with ID '{}' already exists",
                interface.id
            )));
        }
        new_config.interfaces.push(interface.clone());
        new_config.check_consistency()?;
        self.config = new_config;
        self.save_config()?;
        self.start_interface_by_id(&interface.id)?;
        Ok(())
    }

    fn remove_interface(&mut self, id: &String) -> Result<(), HolochainError> {
        let mut new_config = self.config.clone();

        if new_config
            .interfaces
            .iter()
            .find(|interface| interface.id == *id)
            .is_none()
        {
            return Err(HolochainError::ErrorGeneric(format!(
                "No such interface: '{}'",
                id
            )));
        }

        new_config.interfaces = new_config
            .interfaces
            .into_iter()
            .filter(|interface| interface.id != *id)
            .collect();

        new_config.check_consistency()?;
        self.config = new_config;
        self.save_config()?;

        let _ = self.stop_interface_by_id(id);

        notify(format!("Removed interface \"{}\".", id));
        Ok(())
    }

    fn add_instance_to_interface(
        &mut self,
        interface_id: &String,
        instance_id: &String,
    ) -> Result<(), HolochainError> {
        let mut new_config = self.config.clone();

        if new_config
            .interface_by_id(interface_id)
            .ok_or(HolochainError::ErrorGeneric(format!(
                "Interface with ID {} not found",
                interface_id
            )))?
            .instances
            .iter()
            .find(|i| i.id == *instance_id)
            .is_some()
        {
            return Err(HolochainError::ErrorGeneric(format!(
                "Instance '{}' already in interface '{}'",
                instance_id, interface_id
            )));
        }

        new_config.interfaces = new_config
            .interfaces
            .into_iter()
            .map(|mut interface| {
                if interface.id == *interface_id {
                    interface.instances.push(InstanceReferenceConfiguration {
                        id: instance_id.clone(),
                    });
                }
                interface
            })
            .collect();

        new_config.check_consistency()?;
        self.config = new_config;
        self.save_config()?;

        let _ = self.stop_interface_by_id(interface_id);
        self.start_interface_by_id(interface_id)?;

        Ok(())
    }

    fn remove_instance_from_interface(
        &mut self,
        interface_id: &String,
        instance_id: &String,
    ) -> Result<(), HolochainError> {
        let mut new_config = self.config.clone();

        if new_config
            .interface_by_id(interface_id)
            .ok_or(HolochainError::ErrorGeneric(format!(
                "Interface with ID {} not found",
                interface_id
            )))?
            .instances
            .iter()
            .find(|i| i.id == *instance_id)
            .is_none()
        {
            return Err(HolochainError::ErrorGeneric(format!(
                "No Instance '{}' in interface '{}'",
                instance_id, interface_id
            )));
        }

        new_config.interfaces = new_config
            .interfaces
            .into_iter()
            .map(|mut interface| {
                if interface.id == *interface_id {
                    interface.instances = interface
                        .instances
                        .into_iter()
                        .filter(|instance| instance.id != *instance_id)
                        .collect();
                }
                interface
            })
            .collect();

        new_config.check_consistency()?;
        self.config = new_config;
        self.save_config()?;

        let _ = self.stop_interface_by_id(interface_id);
        self.start_interface_by_id(interface_id)?;

        Ok(())
    }

    fn add_agent(&mut self, new_agent: AgentConfiguration) -> Result<(), HolochainError> {
        let mut new_config = self.config.clone();
        if new_config
            .agents
            .iter()
            .find(|i| i.id == new_agent.id)
            .is_some()
        {
            return Err(HolochainError::ErrorGeneric(format!(
                "Agent with ID '{}' already exists",
                new_agent.id
            )));
        }
        new_config.agents.push(new_agent.clone());
        new_config.check_consistency()?;
        self.config = new_config;
        self.save_config()?;

        notify(format!("Added agent \"{}\"", new_agent.id));

        Ok(())
    }

    fn remove_agent(&mut self, id: &String) -> Result<(), HolochainError> {
        let mut new_config = self.config.clone();
        if new_config.agents.iter().find(|i| i.id == *id).is_none() {
            return Err(HolochainError::ErrorGeneric(format!(
                "Agent with ID '{}' does not exist",
                id
            )));
        }

        new_config.agents = new_config
            .agents
            .into_iter()
            .filter(|agent| agent.id != *id)
            .collect();

        let instance_ids: Vec<String> = new_config
            .instances
            .iter()
            .filter(|instance| instance.agent == *id)
            .map(|instance| instance.id.clone())
            .collect();

        for id in instance_ids.iter() {
            new_config = new_config.save_remove_instance(id);
        }

        new_config.check_consistency()?;
        self.config = new_config;
        self.save_config()?;

        for id in instance_ids.iter() {
            let result = self.stop_instance(id);
            if result.is_err() {
                notify(format!(
                    "Error stopping instance {}: \"{}\".",
                    id,
                    result.err().unwrap()
                ));
            }
            notify(format!("Removed instance \"{}\".", id));
        }

        notify(format!("Removed agent \"{}\".", id));

        Ok(())
    }

    fn add_bridge(&mut self, new_bridge: Bridge) -> Result<(), HolochainError> {
        let mut new_config = self.config.clone();
        if new_config
            .bridges
            .iter()
            .find(|b| b.caller_id == new_bridge.caller_id && b.callee_id == new_bridge.callee_id)
            .is_some()
        {
            return Err(HolochainError::ErrorGeneric(format!(
                "Bridge from instance '{}' to instance '{}' already exists",
                new_bridge.caller_id, new_bridge.callee_id,
            )));
        }
        new_config.bridges.push(new_bridge.clone());
        new_config.check_consistency()?;
        self.config = new_config;
        self.save_config()?;

        notify(format!(
            "Added bridge from '{}' to '{}' as '{}'",
            new_bridge.caller_id, new_bridge.callee_id, new_bridge.handle
        ));

        Ok(())
    }

    fn remove_bridge(
        &mut self,
        caller_id: &String,
        callee_id: &String,
    ) -> Result<(), HolochainError> {
        let mut new_config = self.config.clone();
        if new_config
            .bridges
            .iter()
            .find(|b| b.caller_id == *caller_id && b.callee_id == *callee_id)
            .is_none()
        {
            return Err(HolochainError::ErrorGeneric(format!(
                "Bridge from instance '{}' to instance '{}' does not exist",
                caller_id, callee_id,
            )));
        }

        new_config.bridges = new_config
            .bridges
            .into_iter()
            .filter(|bridge| bridge.caller_id != *caller_id || bridge.callee_id != *callee_id)
            .collect();

        new_config.check_consistency()?;
        self.config = new_config;
        self.save_config()?;

        notify(format!(
            "Bridge from '{}' to '{}' removed",
            caller_id, callee_id
        ));

        Ok(())
    }
}

#[cfg(test)]
pub mod tests {
    use super::*;
    use crate::{
        config::{load_configuration, Configuration, InterfaceConfiguration, InterfaceDriver},
        container::base::{tests::example_dna_string, DnaLoader},
    };
    use holochain_core_types::{agent::AgentId, dna::Dna, json::JsonString};
    use std::{convert::TryFrom, fs::File, io::Read};

    pub fn test_dna_loader() -> DnaLoader {
        let loader =
            Box::new(
                |_: &String| Ok(Dna::try_from(JsonString::from(example_dna_string())).unwrap()),
            ) as Box<FnMut(&String) -> Result<Dna, HolochainError> + Send + Sync>;
        Arc::new(loader)
    }

    pub fn agent1() -> String {
        r#"[[agents]]
id = "test-agent-1"
key_file = "holo_tester.key"
name = "Holo Tester 1"
public_address = "HoloTester1-----------------------------------------------------------------------AAACZp4xHB""#
    .to_string()
    }

    pub fn agent2() -> String {
        r#"[[agents]]
id = "test-agent-2"
key_file = "holo_tester.key"
name = "Holo Tester 2"
public_address = "HoloTester2-----------------------------------------------------------------------AAAGy4WW9e""#
    .to_string()
    }

    pub fn dna() -> String {
        r#"[[dnas]]
file = "app_spec.hcpkg"
hash = "Qm328wyq38924y"
id = "test-dna""#
            .to_string()
    }

    pub fn instance1() -> String {
        r#"[[instances]]
agent = "test-agent-1"
dna = "test-dna"
id = "test-instance-1"

[instances.storage]
type = "memory""#
            .to_string()
    }

    pub fn instance2() -> String {
        r#"[[instances]]
agent = "test-agent-2"
dna = "test-dna"
id = "test-instance-2"

[instances.storage]
type = "memory""#
            .to_string()
    }

    pub fn interface() -> String {
        r#"[[interfaces]]
admin = true
id = "websocket interface"

[[interfaces.instances]]
id = "test-instance-1"

[[interfaces.instances]]
id = "test-instance-2"

[interfaces.driver]
port = 3000
type = "websocket""#
            .to_string()
    }

    pub fn logger() -> String {
        r#"[logger]
type = ""
[[logger.rules.rules]]
color = "red"
exclude = false
pattern = "^err/"

[[logger.rules.rules]]
color = "white"
exclude = false
pattern = "^debug/dna"

[[logger.rules.rules]]
exclude = false
pattern = ".*""#
            .to_string()
    }

    fn add_block(base: String, new_block: String) -> String {
        format!("{}\n\n{}", base, new_block)
    }

    pub fn test_toml() -> String {
        let mut toml = String::from("bridges = []\npersistence_dir = \"./tmp-test/\"");
        toml = add_block(toml, agent1());
        toml = add_block(toml, agent2());
        toml = add_block(toml, dna());
        toml = add_block(toml, instance1());
        toml = add_block(toml, instance2());
        toml = add_block(toml, interface());
        toml = add_block(toml, logger());
        toml
    }

    fn create_test_container<T: Into<String>>(test_name: T) -> Container {
        let mut config = load_configuration::<Configuration>(&test_toml()).unwrap();
        config.persistence_dir.push(test_name.into());
        let mut container = Container::from_config(config.clone());
        container.dna_loader = test_dna_loader();
        container.load_config().unwrap();
        container
    }

    #[test]
    fn test_install_dna_from_file() {
        let mut container = create_test_container("test_install_dna_from_file");

        let mut new_dna_path = PathBuf::new();
        new_dna_path.push("new-dna.hcpkg");

        assert_eq!(
            container.install_dna_from_file(
                new_dna_path.clone(),
                String::from("new-dna"),
                false,
                None
            ),
            Ok(()),
        );

        let new_dna =
            Arc::get_mut(&mut test_dna_loader()).unwrap()(&String::from("new-dna.hcpkg")).unwrap();

        assert_eq!(container.config().dnas.len(), 2,);
        assert_eq!(
            container.config().dnas,
            vec![
                DnaConfiguration {
                    id: String::from("test-dna"),
                    file: String::from("app_spec.hcpkg"),
                    hash: String::from("Qm328wyq38924y"),
                },
                DnaConfiguration {
                    id: String::from("new-dna"),
                    file: String::from("new-dna.hcpkg"),
                    hash: String::from(new_dna.address()),
                },
            ]
        );

        let mut config_contents = String::new();
        let mut file =
            File::open(&container.config_path()).expect("Could not open temp config file");
        file.read_to_string(&mut config_contents)
            .expect("Could not read temp config file");

        let mut toml = String::from(
<<<<<<< HEAD
            "bridges = []\npersistence_dir = \"./tmp-test/test_install_dna_from_file\"",
=======
            r#"bridges = []
ui_bundles = []
ui_interfaces = []"#,
>>>>>>> 1390e848
        );
        toml = add_block(toml, agent1());
        toml = add_block(toml, agent2());
        toml = add_block(toml, dna());
        toml = add_block(
            toml,
            String::from(
                r#"[[dnas]]
file = "new-dna.hcpkg"
hash = "QmPB7PJUjwj6zap7jB7oyk616sCRSSnNFRNouqhit6kMTr"
id = "new-dna""#,
            ),
        );
        toml = add_block(toml, instance1());
        toml = add_block(toml, instance2());
        toml = add_block(toml, interface());
        toml = add_block(toml, logger());
        toml = format!("{}\n", toml);

        assert_eq!(config_contents, toml,);
    }

    #[test]
    fn test_install_dna_from_file_and_copy() {
        let mut container = create_test_container("test_install_dna_from_file_and_copy");

        let mut new_dna_path = PathBuf::new();
        new_dna_path.push("new-dna.hcpkg");

        assert_eq!(
            container.install_dna_from_file(
                new_dna_path.clone(),
                String::from("new-dna"),
                true,
                None
            ),
            Ok(()),
        );

        let new_dna =
            Arc::get_mut(&mut test_dna_loader()).unwrap()(&String::from("new-dna.hcpkg")).unwrap();

        assert_eq!(container.config().dnas.len(), 2,);

        let mut output_dna_file =
            PathBuf::from("./tmp-test/test_install_dna_from_file_and_copy/dna/");
        output_dna_file.push(new_dna.address().to_string());
        output_dna_file.set_extension("hcpkg");

        assert_eq!(
            container.config().dnas,
            vec![
                DnaConfiguration {
                    id: String::from("test-dna"),
                    file: String::from("app_spec.hcpkg"),
                    hash: String::from("Qm328wyq38924y"),
                },
                DnaConfiguration {
                    id: String::from("new-dna"),
                    file: output_dna_file.to_str().unwrap().to_string(),
                    hash: String::from(new_dna.address()),
                },
            ]
        );
        assert!(output_dna_file.is_file())
    }

    #[test]
    fn test_install_dna_from_file_with_properties() {
        let mut container = create_test_container("test_install_dna_from_file_with_properties");

        let mut new_dna_path = PathBuf::new();
        new_dna_path.push("new-dna.hcpkg");
        let new_props = json!({"propertyKey": "value"});

        assert_eq!(
            container.install_dna_from_file(
                new_dna_path.clone(),
                String::from("new-dna-with-props"),
                false,
                Some(&new_props)
            ),
            Err(HolochainError::ConfigError(
                "Cannot install DNA with properties unless copy flag is true".into()
            )),
        );

        assert_eq!(
            container.install_dna_from_file(
                new_dna_path.clone(),
                String::from("new-dna-with-props"),
                true,
                Some(&new_props)
            ),
            Ok(()),
        );

        let mut new_dna =
            Arc::get_mut(&mut test_dna_loader()).unwrap()(&String::from("new-dna.hcpkg")).unwrap();
        let original_hash = new_dna.address();
        new_dna.properties = new_props;
        let new_hash = new_dna.address();
        assert_ne!(original_hash, new_hash);
        assert_eq!(container.config().dnas.len(), 2,);

        let mut output_dna_file =
            PathBuf::from("./tmp-test/test_install_dna_from_file_with_properties/dna/");
        output_dna_file.push(new_hash.to_string());
        output_dna_file.set_extension("hcpkg");

        assert_eq!(
            container.config().dnas,
            vec![
                DnaConfiguration {
                    id: String::from("test-dna"),
                    file: String::from("app_spec.hcpkg"),
                    hash: String::from("Qm328wyq38924y"),
                },
                DnaConfiguration {
                    id: String::from("new-dna-with-props"),
                    file: output_dna_file.to_str().unwrap().to_string(),
                    hash: String::from(new_dna.address()),
                },
            ]
        );
        assert!(output_dna_file.is_file())
    }

    #[test]
    fn test_add_instance() {
        let mut container = create_test_container("test_add_instance");
        let mut new_dna_path = PathBuf::new();
        new_dna_path.push("new-dna.hcpkg");
        container
            .install_dna_from_file(new_dna_path.clone(), String::from("new-dna"), false, None)
            .expect("Could not install DNA");

        let add_result = container.add_instance(
            &String::from("new-instance"),
            &String::from("new-dna"),
            &String::from("test-agent-1"),
        );

        assert_eq!(add_result, Ok(()));

        let mut config_contents = String::new();
        let mut file =
            File::open(&container.config_path()).expect("Could not open temp config file");
        file.read_to_string(&mut config_contents)
            .expect("Could not read temp config file");

<<<<<<< HEAD
        let mut toml =
            String::from("bridges = []\npersistence_dir = \"./tmp-test/test_add_instance\"");
=======
        let mut toml = String::from(
            r#"bridges = []
ui_bundles = []
ui_interfaces = []"#,
        );
>>>>>>> 1390e848
        toml = add_block(toml, agent1());
        toml = add_block(toml, agent2());
        toml = add_block(toml, dna());
        toml = add_block(
            toml,
            String::from(
                r#"[[dnas]]
file = "new-dna.hcpkg"
hash = "QmPB7PJUjwj6zap7jB7oyk616sCRSSnNFRNouqhit6kMTr"
id = "new-dna""#,
            ),
        );
        toml = add_block(toml, instance1());
        toml = add_block(toml, instance2());
        toml = add_block(
            toml,
            String::from(
                r#"[[instances]]
agent = "test-agent-1"
dna = "new-dna"
id = "new-instance"

[instances.storage]
path = "./tmp-test/test_add_instance/storage/new-instance"
type = "file""#,
            ),
        );
        toml = add_block(toml, interface());
        toml = add_block(toml, logger());
        toml = format!("{}\n", toml);

        assert_eq!(config_contents, toml,);
    }

    #[test]
    /// Tests if the removed instance is gone from the config file
    /// as well as the mentions of the removed instance are gone from the interfaces
    /// (to not render the config invalid).
    fn test_remove_instance() {
        let mut container = create_test_container("test_remove_instance");
        assert_eq!(
            container.remove_instance(&String::from("test-instance-1")),
            Ok(()),
        );

        let mut config_contents = String::new();
        let mut file =
            File::open(&container.config_path()).expect("Could not open temp config file");
        file.read_to_string(&mut config_contents)
            .expect("Could not read temp config file");

<<<<<<< HEAD
        let mut toml =
            String::from("bridges = []\npersistence_dir = \"./tmp-test/test_remove_instance\"");
=======
        let mut toml = String::from(
            r#"bridges = []
ui_bundles = []
ui_interfaces = []"#,
        );
>>>>>>> 1390e848
        toml = add_block(toml, agent1());
        toml = add_block(toml, agent2());
        toml = add_block(toml, dna());
        //toml = add_block(toml, instance1());
        toml = add_block(toml, instance2());
        toml = add_block(
            toml,
            String::from(
                r#"[[interfaces]]
admin = true
id = "websocket interface"

[[interfaces.instances]]
id = "test-instance-2"

[interfaces.driver]
port = 3000
type = "websocket""#,
            ),
        );
        toml = add_block(toml, logger());
        toml = format!("{}\n", toml);

        assert_eq!(config_contents, toml,);
    }

    #[test]
    /// Tests if the uninstalled DNA is gone from the config file
    /// as well as the instances that use the DNA and their mentions are gone from the interfaces
    /// (to not render the config invalid).
    fn test_uninstall_dna() {
        let mut container = create_test_container("test_uninstall_dna");
        assert_eq!(container.uninstall_dna(&String::from("test-dna")), Ok(()),);

        let mut config_contents = String::new();
        let mut file =
            File::open(&container.config_path()).expect("Could not open temp config file");
        file.read_to_string(&mut config_contents)
            .expect("Could not read temp config file");

<<<<<<< HEAD
        let mut toml = String::from("bridges = []\ndnas = []\ninstances = []\npersistence_dir = \"./tmp-test/test_uninstall_dna\"");
=======
        let mut toml = String::from(
            r#"bridges = []
dnas = []
instances = []
ui_bundles = []
ui_interfaces = []"#,
        );
>>>>>>> 1390e848
        toml = add_block(toml, agent1());
        toml = add_block(toml, agent2());
        //toml = add_block(toml, dna());
        //toml = add_block(toml, instance1());
        //toml = add_block(toml, instance2());
        toml = add_block(
            toml,
            String::from(
                r#"[[interfaces]]
admin = true
id = "websocket interface"
instances = []

[interfaces.driver]
port = 3000
type = "websocket""#,
            ),
        );
        toml = add_block(toml, logger());
        toml = format!("{}\n", toml);

        assert_eq!(config_contents, toml,);
    }

    #[test]
    fn test_start_stop_instance() {
        let mut container = create_test_container("test_start_stop_instance");
        assert_eq!(
            container.start_instance(&String::from("test-instance-1")),
            Ok(()),
        );
        assert_eq!(
            container.start_instance(&String::from("test-instance-1")),
            Err(HolochainInstanceError::InstanceAlreadyActive),
        );
        assert_eq!(
            container.start_instance(&String::from("non-existant-id")),
            Err(HolochainInstanceError::NoSuchInstance),
        );
        assert_eq!(
            container.stop_instance(&String::from("test-instance-1")),
            Ok(())
        );
        assert_eq!(
            container.stop_instance(&String::from("test-instance-1")),
            Err(HolochainInstanceError::InstanceNotActiveYet),
        );
    }

    #[test]
    fn test_add_interface() {
        let mut container = create_test_container("test_add_interface");
        let interface_config = InterfaceConfiguration {
            id: String::from("new-interface"),
            driver: InterfaceDriver::Http { port: 8080 },
            admin: false,
            instances: Vec::new(),
        };

        assert_eq!(container.add_interface(interface_config), Ok(()),);

        let mut config_contents = String::new();
        let mut file =
            File::open(&container.config_path()).expect("Could not open temp config file");
        file.read_to_string(&mut config_contents)
            .expect("Could not read temp config file");

<<<<<<< HEAD
        let mut toml =
            String::from("bridges = []\npersistence_dir = \"./tmp-test/test_add_interface\"");
=======
        let mut toml = String::from(
            r#"bridges = []
ui_bundles = []
ui_interfaces = []"#,
        );
>>>>>>> 1390e848
        toml = add_block(toml, agent1());
        toml = add_block(toml, agent2());
        toml = add_block(toml, dna());
        toml = add_block(toml, instance1());
        toml = add_block(toml, instance2());
        toml = add_block(toml, interface());
        toml = add_block(
            toml,
            String::from(
                r#"[[interfaces]]
admin = false
id = "new-interface"
instances = []

[interfaces.driver]
port = 8080
type = "http""#,
            ),
        );
        toml = add_block(toml, logger());
        toml = format!("{}\n", toml);

        assert_eq!(config_contents, toml,);
    }

    #[test]
    fn test_remove_interface() {
        let mut container = create_test_container("test_remove_interface");
        container.start_all_interfaces();
        assert!(container
            .interface_threads
            .get("websocket interface")
            .is_some());

        assert_eq!(
            container.remove_interface(&String::from("websocket interface")),
            Ok(())
        );

        let mut config_contents = String::new();
        let mut file =
            File::open(&container.config_path()).expect("Could not open temp config file");
        file.read_to_string(&mut config_contents)
            .expect("Could not read temp config file");

        let mut toml = String::from(
<<<<<<< HEAD
            "bridges = []\ninterfaces = []\npersistence_dir = \"./tmp-test/test_remove_interface\"",
=======
            r#"bridges = []
interfaces = []
ui_bundles = []
ui_interfaces = []"#,
>>>>>>> 1390e848
        );
        toml = add_block(toml, agent1());
        toml = add_block(toml, agent2());
        toml = add_block(toml, dna());
        toml = add_block(toml, instance1());
        toml = add_block(toml, instance2());
        toml = add_block(toml, logger());
        toml = format!("{}\n", toml);

        assert_eq!(config_contents, toml,);

        assert!(container
            .interface_threads
            .get("websocket interface")
            .is_none());
    }

    #[test]
    fn test_add_instance_to_interface() {
        let mut container = create_test_container("test_add_instance_to_interface");
        container.start_all_interfaces();
        assert!(container
            .interface_threads
            .get("websocket interface")
            .is_some());

        assert_eq!(
            container.add_instance(
                &String::from("new-instance"),
                &String::from("test-dna"),
                &String::from("test-agent-1")
            ),
            Ok(())
        );
        assert_eq!(
            container.add_instance_to_interface(
                &String::from("websocket interface"),
                &String::from("new-instance")
            ),
            Ok(())
        );

        let mut config_contents = String::new();
        let mut file =
            File::open(&container.config_path()).expect("Could not open temp config file");
        file.read_to_string(&mut config_contents)
            .expect("Could not read temp config file");

        let mut toml = String::from(
<<<<<<< HEAD
            "bridges = []\npersistence_dir = \"./tmp-test/test_add_instance_to_interface\"",
=======
            r#"bridges = []
ui_bundles = []
ui_interfaces = []"#,
>>>>>>> 1390e848
        );
        toml = add_block(toml, agent1());
        toml = add_block(toml, agent2());
        toml = add_block(toml, dna());
        toml = add_block(toml, instance1());
        toml = add_block(toml, instance2());
        toml = add_block(
            toml,
            String::from(
                r#"[[instances]]
agent = "test-agent-1"
dna = "test-dna"
id = "new-instance"

[instances.storage]
path = "./tmp-test/test_add_instance_to_interface/storage/new-instance"
type = "file""#,
            ),
        );
        toml = add_block(
            toml,
            String::from(
                r#"[[interfaces]]
admin = true
id = "websocket interface"

[[interfaces.instances]]
id = "test-instance-1"

[[interfaces.instances]]
id = "test-instance-2"

[[interfaces.instances]]
id = "new-instance"

[interfaces.driver]
port = 3000
type = "websocket""#,
            ),
        );
        toml = add_block(toml, logger());
        toml = format!("{}\n", toml);

        assert_eq!(config_contents, toml,);
    }

    #[test]
    fn test_remove_instance_from_interface() {
        let mut container = create_test_container("test_remove_instance_from_interface");
        container.start_all_interfaces();
        assert!(container
            .interface_threads
            .get("websocket interface")
            .is_some());

        assert_eq!(
            container.remove_instance_from_interface(
                &String::from("websocket interface"),
                &String::from("test-instance-1")
            ),
            Ok(())
        );

        let mut config_contents = String::new();
        let mut file =
            File::open(&container.config_path()).expect("Could not open temp config file");
        file.read_to_string(&mut config_contents)
            .expect("Could not read temp config file");

        let mut toml = String::from(
<<<<<<< HEAD
            "bridges = []\npersistence_dir = \"./tmp-test/test_remove_instance_from_interface\"",
=======
            r#"bridges = []
ui_bundles = []
ui_interfaces = []"#,
>>>>>>> 1390e848
        );
        toml = add_block(toml, agent1());
        toml = add_block(toml, agent2());
        toml = add_block(toml, dna());
        toml = add_block(toml, instance1());
        toml = add_block(toml, instance2());
        toml = add_block(
            toml,
            String::from(
                r#"[[interfaces]]
admin = true
id = "websocket interface"

[[interfaces.instances]]
id = "test-instance-2"

[interfaces.driver]
port = 3000
type = "websocket""#,
            ),
        );
        toml = add_block(toml, logger());
        toml = format!("{}\n", toml);

        assert_eq!(config_contents, toml,);

        assert!(container
            .interface_threads
            .get("websocket interface")
            .is_some());
    }

    #[test]
    fn test_add_agent() {
        let mut container = create_test_container("test_add_agent");
        let agent_config = AgentConfiguration {
            id: String::from("new-agent"),
            name: String::from("Mr. New"),
            public_address: AgentId::generate_fake("new").address().to_string(),
            key_file: String::from("new-test-path"),
        };

        assert_eq!(container.add_agent(agent_config), Ok(()),);

        let mut config_contents = String::new();
        let mut file =
            File::open(&container.config_path()).expect("Could not open temp config file");
        file.read_to_string(&mut config_contents)
            .expect("Could not read temp config file");

<<<<<<< HEAD
        let mut toml =
            String::from("bridges = []\npersistence_dir = \"./tmp-test/test_add_agent\"");
=======
        let mut toml = String::from(
            r#"bridges = []
ui_bundles = []
ui_interfaces = []"#,
        );
>>>>>>> 1390e848
        toml = add_block(toml, agent1());
        toml = add_block(toml, agent2());
        toml = add_block(
            toml,
            String::from(
                r#"[[agents]]
id = "new-agent"
key_file = "new-test-path"
name = "Mr. New"
public_address = "new-------------------------------------------------------------------------------AAAFeOAoWg""#,
            ),
        );
        toml = add_block(toml, dna());
        toml = add_block(toml, instance1());
        toml = add_block(toml, instance2());
        toml = add_block(toml, interface());
        toml = add_block(toml, logger());
        toml = format!("{}\n", toml);

        assert_eq!(config_contents, toml,);
    }

    #[test]
    fn test_remove_agent() {
        let mut container = create_test_container("test_remove_agent");

        assert_eq!(
            container.remove_agent(&String::from("test-agent-2")),
            Ok(()),
        );

        let mut config_contents = String::new();
        let mut file =
            File::open(&container.config_path()).expect("Could not open temp config file");
        file.read_to_string(&mut config_contents)
            .expect("Could not read temp config file");

<<<<<<< HEAD
        let mut toml =
            String::from("bridges = []\npersistence_dir = \"./tmp-test/test_remove_agent\"");
=======
        let mut toml = String::from(
            r#"bridges = []
ui_bundles = []
ui_interfaces = []"#,
        );
>>>>>>> 1390e848
        toml = add_block(toml, agent1());
        //toml = add_block(toml, agent2());
        toml = add_block(toml, dna());
        toml = add_block(toml, instance1());
        //toml = add_block(toml, instance2());
        //toml = add_block(toml, interface());
        toml = add_block(
            toml,
            String::from(
                r#"[[interfaces]]
admin = true
id = "websocket interface"

[[interfaces.instances]]
id = "test-instance-1"

[interfaces.driver]
port = 3000
type = "websocket""#,
            ),
        );
        toml = add_block(toml, logger());
        toml = format!("{}\n", toml);

        assert_eq!(config_contents, toml,);
    }

    #[test]
    fn test_add_and_remove_bridge() {
        let mut container = create_test_container("test_add_and_remove_bridge");
        let bridge = Bridge {
            caller_id: String::from("test-instance-1"),
            callee_id: String::from("test-instance-2"),
            handle: String::from("my favourite instance!"),
        };

        assert_eq!(container.add_bridge(bridge), Ok(()),);

        let mut config_contents = String::new();
        let mut file =
            File::open(&container.config_path()).expect("Could not open temp config file");
        file.read_to_string(&mut config_contents)
            .expect("Could not read temp config file");

<<<<<<< HEAD
        let mut toml = String::from("persistence_dir = \"./tmp-test/test_add_and_remove_bridge\"");
=======
        let mut toml = String::from(
            r#"ui_bundles = []
ui_interfaces = []"#,
        );
>>>>>>> 1390e848
        toml = add_block(toml, agent1());
        toml = add_block(toml, agent2());
        toml = add_block(
            toml,
            String::from(
                r#"[[bridges]]
callee_id = "test-instance-2"
caller_id = "test-instance-1"
handle = "my favourite instance!""#,
            ),
        );
        toml = add_block(toml, dna());
        toml = add_block(toml, instance1());
        toml = add_block(toml, instance2());
        toml = add_block(toml, interface());
        toml = add_block(toml, logger());
        toml = format!("{}\n", toml);

        assert_eq!(config_contents, toml,);

        assert_eq!(
            container.remove_bridge(
                &String::from("test-instance-1"),
                &String::from("test-instance-2")
            ),
            Ok(()),
        );

        let mut config_contents = String::new();
        let mut file =
            File::open(&container.config_path()).expect("Could not open temp config file");
        file.read_to_string(&mut config_contents)
            .expect("Could not read temp config file");

        let mut toml = String::from(
<<<<<<< HEAD
            "bridges = []\npersistence_dir = \"./tmp-test/test_add_and_remove_bridge\"",
=======
            r#"bridges = []
ui_bundles = []
ui_interfaces = []"#,
>>>>>>> 1390e848
        );
        toml = add_block(toml, agent1());
        toml = add_block(toml, agent2());
        toml = add_block(toml, dna());
        toml = add_block(toml, instance1());
        toml = add_block(toml, instance2());
        toml = add_block(toml, interface());
        toml = add_block(toml, logger());
        toml = format!("{}\n", toml);

        assert_eq!(config_contents, toml,);
    }
}<|MERGE_RESOLUTION|>--- conflicted
+++ resolved
@@ -666,13 +666,10 @@
             .expect("Could not read temp config file");
 
         let mut toml = String::from(
-<<<<<<< HEAD
-            "bridges = []\npersistence_dir = \"./tmp-test/test_install_dna_from_file\"",
-=======
             r#"bridges = []
+persistence_dir = "./tmp-test/test_install_dna_from_file"
 ui_bundles = []
 ui_interfaces = []"#,
->>>>>>> 1390e848
         );
         toml = add_block(toml, agent1());
         toml = add_block(toml, agent2());
@@ -824,16 +821,12 @@
         file.read_to_string(&mut config_contents)
             .expect("Could not read temp config file");
 
-<<<<<<< HEAD
-        let mut toml =
-            String::from("bridges = []\npersistence_dir = \"./tmp-test/test_add_instance\"");
-=======
         let mut toml = String::from(
             r#"bridges = []
+persistence_dir = "./tmp-test/test_add_instance"
 ui_bundles = []
 ui_interfaces = []"#,
         );
->>>>>>> 1390e848
         toml = add_block(toml, agent1());
         toml = add_block(toml, agent2());
         toml = add_block(toml, dna());
@@ -885,16 +878,12 @@
         file.read_to_string(&mut config_contents)
             .expect("Could not read temp config file");
 
-<<<<<<< HEAD
-        let mut toml =
-            String::from("bridges = []\npersistence_dir = \"./tmp-test/test_remove_instance\"");
-=======
         let mut toml = String::from(
             r#"bridges = []
+persistence_dir = "./tmp-test/test_remove_instance"
 ui_bundles = []
 ui_interfaces = []"#,
         );
->>>>>>> 1390e848
         toml = add_block(toml, agent1());
         toml = add_block(toml, agent2());
         toml = add_block(toml, dna());
@@ -935,17 +924,14 @@
         file.read_to_string(&mut config_contents)
             .expect("Could not read temp config file");
 
-<<<<<<< HEAD
-        let mut toml = String::from("bridges = []\ndnas = []\ninstances = []\npersistence_dir = \"./tmp-test/test_uninstall_dna\"");
-=======
         let mut toml = String::from(
             r#"bridges = []
 dnas = []
 instances = []
+persistence_dir = "./tmp-test/test_uninstall_dna"
 ui_bundles = []
 ui_interfaces = []"#,
         );
->>>>>>> 1390e848
         toml = add_block(toml, agent1());
         toml = add_block(toml, agent2());
         //toml = add_block(toml, dna());
@@ -1013,16 +999,11 @@
         file.read_to_string(&mut config_contents)
             .expect("Could not read temp config file");
 
-<<<<<<< HEAD
-        let mut toml =
-            String::from("bridges = []\npersistence_dir = \"./tmp-test/test_add_interface\"");
-=======
-        let mut toml = String::from(
-            r#"bridges = []
+        let mut toml = String::from(r#"bridges = []
+persistence_dir = "./tmp-test/test_add_interface"
 ui_bundles = []
 ui_interfaces = []"#,
         );
->>>>>>> 1390e848
         toml = add_block(toml, agent1());
         toml = add_block(toml, agent2());
         toml = add_block(toml, dna());
@@ -1069,14 +1050,11 @@
             .expect("Could not read temp config file");
 
         let mut toml = String::from(
-<<<<<<< HEAD
-            "bridges = []\ninterfaces = []\npersistence_dir = \"./tmp-test/test_remove_interface\"",
-=======
             r#"bridges = []
 interfaces = []
+persistence_dir = "./tmp-test/test_remove_interface"
 ui_bundles = []
 ui_interfaces = []"#,
->>>>>>> 1390e848
         );
         toml = add_block(toml, agent1());
         toml = add_block(toml, agent2());
@@ -1126,13 +1104,10 @@
             .expect("Could not read temp config file");
 
         let mut toml = String::from(
-<<<<<<< HEAD
-            "bridges = []\npersistence_dir = \"./tmp-test/test_add_instance_to_interface\"",
-=======
             r#"bridges = []
+persistence_dir = "./tmp-test/test_add_instance_to_interface"
 ui_bundles = []
 ui_interfaces = []"#,
->>>>>>> 1390e848
         );
         toml = add_block(toml, agent1());
         toml = add_block(toml, agent2());
@@ -1203,13 +1178,10 @@
             .expect("Could not read temp config file");
 
         let mut toml = String::from(
-<<<<<<< HEAD
-            "bridges = []\npersistence_dir = \"./tmp-test/test_remove_instance_from_interface\"",
-=======
             r#"bridges = []
+persistence_dir = "./tmp-test/test_remove_instance_from_interface"
 ui_bundles = []
 ui_interfaces = []"#,
->>>>>>> 1390e848
         );
         toml = add_block(toml, agent1());
         toml = add_block(toml, agent2());
@@ -1260,16 +1232,12 @@
         file.read_to_string(&mut config_contents)
             .expect("Could not read temp config file");
 
-<<<<<<< HEAD
-        let mut toml =
-            String::from("bridges = []\npersistence_dir = \"./tmp-test/test_add_agent\"");
-=======
         let mut toml = String::from(
             r#"bridges = []
+persistence_dir = "./tmp-test/test_add_agent"
 ui_bundles = []
 ui_interfaces = []"#,
         );
->>>>>>> 1390e848
         toml = add_block(toml, agent1());
         toml = add_block(toml, agent2());
         toml = add_block(
@@ -1307,16 +1275,12 @@
         file.read_to_string(&mut config_contents)
             .expect("Could not read temp config file");
 
-<<<<<<< HEAD
-        let mut toml =
-            String::from("bridges = []\npersistence_dir = \"./tmp-test/test_remove_agent\"");
-=======
         let mut toml = String::from(
             r#"bridges = []
+persistence_dir = "./tmp-test/test_remove_agent"
 ui_bundles = []
 ui_interfaces = []"#,
         );
->>>>>>> 1390e848
         toml = add_block(toml, agent1());
         //toml = add_block(toml, agent2());
         toml = add_block(toml, dna());
@@ -1361,14 +1325,11 @@
         file.read_to_string(&mut config_contents)
             .expect("Could not read temp config file");
 
-<<<<<<< HEAD
-        let mut toml = String::from("persistence_dir = \"./tmp-test/test_add_and_remove_bridge\"");
-=======
         let mut toml = String::from(
-            r#"ui_bundles = []
+            r#"persistence_dir = "./tmp-test/test_add_and_remove_bridge"
+ui_bundles = []
 ui_interfaces = []"#,
         );
->>>>>>> 1390e848
         toml = add_block(toml, agent1());
         toml = add_block(toml, agent2());
         toml = add_block(
@@ -1404,13 +1365,10 @@
             .expect("Could not read temp config file");
 
         let mut toml = String::from(
-<<<<<<< HEAD
-            "bridges = []\npersistence_dir = \"./tmp-test/test_add_and_remove_bridge\"",
-=======
             r#"bridges = []
+persistence_dir = "./tmp-test/test_add_and_remove_bridge"
 ui_bundles = []
 ui_interfaces = []"#,
->>>>>>> 1390e848
         );
         toml = add_block(toml, agent1());
         toml = add_block(toml, agent2());
