--- conflicted
+++ resolved
@@ -303,10 +303,6 @@
 #[cfg(test)]
 pub mod tests {
     use super::*;
-<<<<<<< HEAD
-=======
-    //    use crate::config::load_configuration;
->>>>>>> 63f764d1
 
     pub fn test_dna_loader() -> DnaLoader {
         let loader = Box::new(|_path: &String| Ok(Dna::new()))
@@ -320,12 +316,12 @@
     id = "test agent"
     name = "Holo Tester"
     key_file = "holo_tester.key"
-    
+
     [[dnas]]
     id = "app spec rust"
     file = "app_spec.hcpkg"
     hash = "Qm328wyq38924y"
-    
+
     [[instances]]
     id = "app spec instance"
     dna = "app spec rust"
@@ -336,7 +332,7 @@
     [instances.storage]
     type = "file"
     path = "tmp-storage"
-    
+
     [[interfaces]]
     id = "app spec interface"
     [interfaces.driver]
@@ -371,25 +367,25 @@
         #[test]
         fn test_container_load_config() {
             let config = load_configuration::<Configuration>(test_toml()).unwrap();
-    
+
             // TODO: redundant, see https://github.com/holochain/holochain-rust/issues/674
             let mut container = Container::with_config(config.clone());
             container.dna_loader = test_dna_loader();
-    
+
             container.load_config(&config).unwrap();
             assert_eq!(container.instances.len(), 1);
-    
+
             container.start_all_instances().unwrap();
             container.start_all_interfaces();
             container.stop_all_instances().unwrap();
         }
-    
+
         #[test]
         fn test_container_try_from_configuration() {
             let config = load_configuration::<Configuration>(test_toml()).unwrap();
-    
+
             let maybe_container = Container::try_from(&config);
-    
+
             assert!(maybe_container.is_err());
             assert_eq!(
                 maybe_container.err().unwrap(),
@@ -398,23 +394,23 @@
                 )
             );
         }
-    
+
         #[test]
         fn test_rpc_info_instances() {
             let config = load_configuration::<Configuration>(test_toml()).unwrap();
-    
+
             // TODO: redundant, see https://github.com/holochain/holochain-rust/issues/674
             let mut container = Container::with_config(config.clone());
             container.dna_loader = test_dna_loader();
             container.load_config(&config).unwrap();
-    
+
             let instance_config = &config.interfaces[0];
             let dispatcher = container.make_dispatcher(&instance_config);
             let io = dispatcher.io;
-    
+
             let request = r#"{"jsonrpc": "2.0", "method": "info/instances", "params": null, "id": 1}"#;
             let response = r#"{"jsonrpc":"2.0","result":"{\"app spec instance\":{\"id\":\"app spec instance\",\"dna\":\"app spec rust\",\"agent\":\"test agent\",\"logger\":{\"type\":\"simple\",\"file\":\"app_spec.log\"},\"storage\":{\"type\":\"file\",\"path\":\"tmp-storage\"}}}","id":1}"#;
-    
+
             assert_eq!(io.handle_request_sync(request), Some(response.to_owned()));
         }
     */
