--- conflicted
+++ resolved
@@ -25,10 +25,7 @@
 
 use holochain_net::p2p_config::P2pConfig;
 use interface::{ContainerApiBuilder, InstanceMap, Interface};
-<<<<<<< HEAD
-
-=======
->>>>>>> d6f2124c
+
 /// Main representation of the container.
 /// Holds a `HashMap` of Holochain instances referenced by ID.
 
@@ -298,11 +295,7 @@
 
 /// This can eventually be dependency injected for third party Interface definitions
 fn make_interface(interface_config: &InterfaceConfiguration) -> Box<Interface> {
-<<<<<<< HEAD
     use crate::interface_impls::WebsocketInterface;
-=======
-    use interface_impls::websocket::WebsocketInterface;
->>>>>>> d6f2124c
     match interface_config.driver {
         InterfaceDriver::Websocket { port } => Box::new(WebsocketInterface::new(port)),
         _ => unimplemented!(),
@@ -319,11 +312,7 @@
 #[cfg(test)]
 pub mod tests {
     use super::*;
-<<<<<<< HEAD
-    use crate::{config::load_configuration, interface::DispatchRpc};
-=======
     use crate::config::load_configuration;
->>>>>>> d6f2124c
     use holochain_core::{action::Action, signal::signal_channel};
 
     use std::{fs::File, io::Write};
