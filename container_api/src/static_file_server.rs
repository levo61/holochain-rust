use config::{InterfaceConfiguration, UiBundleConfiguration, UiInterfaceConfiguration};
<<<<<<< HEAD
=======
use container::base::notify;
>>>>>>> d1964100
use error::HolochainResult;
use holochain_core_types::error::HolochainError;
use hyper::{
    http::{response::Builder, uri},
    rt::Future,
    server::Server,
    Body, Request, Response,
};
use hyper_staticfile::{Static, StaticFuture};
use std::{
    io::Error,
    sync::mpsc::{channel, Sender},
    thread,
};
use tokio::{
    prelude::{future, Async, Poll},
    runtime::Runtime,
};

const DNA_CONFIG_ROUTE: &str = "/_dna_connections.json";

fn redirect_request_to_root<T>(req: &mut Request<T>) {
    let mut original_parts: uri::Parts = req.uri().to_owned().into();
    original_parts.path_and_query = Some("/".parse().unwrap());
    *req.uri_mut() = uri::Uri::from_parts(original_parts).unwrap();
}

fn dna_connections_response(config: &Option<InterfaceConfiguration>) -> Response<Body> {
    let interface = match config {
        Some(config) => json!(config),
        None => serde_json::Value::Null,
    };
    Builder::new()
        .body(json!({ "dna_interface": interface }).to_string().into())
        .expect("unable to build response")
}

enum MainFuture {
    Static(StaticFuture<Body>),
    Config(Option<InterfaceConfiguration>),
}

impl Future for MainFuture {
    type Item = Response<Body>;
    type Error = Error;

    fn poll(&mut self) -> Poll<Self::Item, Self::Error> {
        match *self {
            MainFuture::Config(ref config) => Ok(Async::Ready(dna_connections_response(config))),
            MainFuture::Static(ref mut future) => future.poll(),
        }
    }
}

/// Hyper `Service` implementation that serves all requests.
struct StaticService {
    static_: Static,
    dna_interface_config: Option<InterfaceConfiguration>,
}

impl StaticService {
    fn new(path: &String, dna_interface_config: &Option<InterfaceConfiguration>) -> Self {
        StaticService {
            static_: Static::new(path),
            dna_interface_config: dna_interface_config.to_owned(),
        }
    }
}

impl hyper::service::Service for StaticService {
    type ReqBody = Body;
    type ResBody = Body;
    type Error = Error;
    type Future = MainFuture;

    fn call(&mut self, mut req: Request<Body>) -> MainFuture {
        match req.uri().path() {
            DNA_CONFIG_ROUTE => MainFuture::Config(self.dna_interface_config.clone()),
            _ => {
                MainFuture::Static(
                    hyper_staticfile::resolve(&self.static_.root, &req)
                        .map(|result| {
                            match result {
                                hyper_staticfile::ResolveResult::NotFound => {
                                    // redirect all not-found routes to the root
                                    // this allows virtual routes on the front end
                                    redirect_request_to_root(&mut req);
                                    self.static_.serve(req)
                                }
                                _ => self.static_.serve(req),
                            }
                        })
                        .wait()
                        .unwrap(),
                )
            }
        }
    }
}

pub struct StaticServer {
    shutdown_signal: Option<Sender<()>>,
    config: UiInterfaceConfiguration,
    bundle_config: UiBundleConfiguration,
    connected_dna_interface: Option<InterfaceConfiguration>,
    running: bool,
}

impl StaticServer {
    pub fn from_configs(
        config: UiInterfaceConfiguration,
        bundle_config: UiBundleConfiguration,
        connected_dna_interface: Option<InterfaceConfiguration>,
    ) -> Self {
        StaticServer {
            shutdown_signal: None,
            config,
            bundle_config,
            connected_dna_interface,
            running: false,
        }
    }

    pub fn start(&mut self) -> HolochainResult<()> {
        let addr = ([127, 0, 0, 1], self.config.port).into();

        let (tx, rx) = channel::<()>();
        self.shutdown_signal = Some(tx);
        let static_path = self.bundle_config.root_dir.to_owned();
        let dna_interfaces = self.connected_dna_interface.to_owned();

        notify(format!(
            "About to serve path \"{}\" at http://{}",
            &self.bundle_config.root_dir, &addr
        ));
        self.running = true;

        let _server = thread::spawn(move || {
            let server = Server::bind(&addr)
                .serve(move || {
                    future::ok::<_, Error>(StaticService::new(&static_path, &dna_interfaces))
                })
<<<<<<< HEAD
                .map_err(|e| eprintln!("server error: {}", e));

            println!("Listening on http://{}", addr);
=======
                .map_err(|e| notify(format!("server error: {}", e)));

            notify(format!("Listening on http://{}", addr));
>>>>>>> d1964100
            let mut rt = Runtime::new().unwrap();
            rt.spawn(server);
            let _ = rx.recv();
        });
        Ok(())
    }

<<<<<<< HEAD
    pub fn stop(&mut self) -> HolochainResult<()> {
        match self.shutdown_signal.clone() {
            Some(shutdown_signal) => {
                shutdown_signal
                    .send(())
                    .map_err(|e| HolochainError::ErrorGeneric(e.to_string()))?;
=======
    pub fn stop(&mut self) -> Result<(), String> {
        match self.shutdown_signal.clone() {
            Some(shutdown_signal) => {
                shutdown_signal.send(()).map_err(|e| e.to_string())?;
>>>>>>> d1964100
                self.running = false;
                self.shutdown_signal = None;
                Ok(())
            }
<<<<<<< HEAD
            None => Err(HolochainError::ErrorGeneric("server is already stopped".into()).into()),
=======
            None => Err("server is already stopped".into()),
>>>>>>> d1964100
        }
    }
}

#[cfg(test)]
pub mod tests {
    use super::*;
    use crate::config::InterfaceDriver;
<<<<<<< HEAD
=======
    use reqwest;
>>>>>>> d1964100

    #[test]
    pub fn test_build_server() {
        let test_bundle_config = UiBundleConfiguration {
            id: "bundle id".to_string(),
            root_dir: "".to_string(),
            hash: "Qmsdasdasd".to_string(),
        };

        let test_config = UiInterfaceConfiguration {
            id: "an id".to_string(),
            bundle: "a bundle".to_string(),
            port: 3000,
            dna_interface: Some("interface".to_string()),
        };

        let test_dna_interface = InterfaceConfiguration {
            id: "interface".to_string(),
            admin: true,
            driver: InterfaceDriver::Http { port: 3000 },
            instances: Vec::new(),
        };

<<<<<<< HEAD
        let mut static_server =
            StaticServer::from_configs(test_config, test_bundle_config, Some(test_dna_interface));
        assert_eq!(static_server.start(), Ok(()));
        assert_eq!(static_server.running, true);
=======
        let mut static_server = StaticServer::from_configs(
            test_config,
            test_bundle_config,
            Some(test_dna_interface.clone()),
        );
        assert_eq!(static_server.start(), Ok(()));
        assert_eq!(static_server.running, true);

        let get_result: serde_json::Value =
            reqwest::get("http://localhost:3000/_dna_connections.json")
                .expect("Could not make request")
                .json()
                .expect("response body is not valid json");

        assert_eq!(get_result, json!({ "dna_interface": test_dna_interface }));

>>>>>>> d1964100
        assert_eq!(static_server.stop(), Ok(()));
        assert_eq!(static_server.running, false);
    }
}<|MERGE_RESOLUTION|>--- conflicted
+++ resolved
@@ -1,8 +1,5 @@
 use config::{InterfaceConfiguration, UiBundleConfiguration, UiInterfaceConfiguration};
-<<<<<<< HEAD
-=======
 use container::base::notify;
->>>>>>> d1964100
 use error::HolochainResult;
 use holochain_core_types::error::HolochainError;
 use hyper::{
@@ -145,15 +142,9 @@
                 .serve(move || {
                     future::ok::<_, Error>(StaticService::new(&static_path, &dna_interfaces))
                 })
-<<<<<<< HEAD
-                .map_err(|e| eprintln!("server error: {}", e));
-
-            println!("Listening on http://{}", addr);
-=======
                 .map_err(|e| notify(format!("server error: {}", e)));
 
             notify(format!("Listening on http://{}", addr));
->>>>>>> d1964100
             let mut rt = Runtime::new().unwrap();
             rt.spawn(server);
             let _ = rx.recv();
@@ -161,28 +152,17 @@
         Ok(())
     }
 
-<<<<<<< HEAD
     pub fn stop(&mut self) -> HolochainResult<()> {
         match self.shutdown_signal.clone() {
             Some(shutdown_signal) => {
                 shutdown_signal
                     .send(())
                     .map_err(|e| HolochainError::ErrorGeneric(e.to_string()))?;
-=======
-    pub fn stop(&mut self) -> Result<(), String> {
-        match self.shutdown_signal.clone() {
-            Some(shutdown_signal) => {
-                shutdown_signal.send(()).map_err(|e| e.to_string())?;
->>>>>>> d1964100
                 self.running = false;
                 self.shutdown_signal = None;
                 Ok(())
             }
-<<<<<<< HEAD
             None => Err(HolochainError::ErrorGeneric("server is already stopped".into()).into()),
-=======
-            None => Err("server is already stopped".into()),
->>>>>>> d1964100
         }
     }
 }
@@ -191,10 +171,7 @@
 pub mod tests {
     use super::*;
     use crate::config::InterfaceDriver;
-<<<<<<< HEAD
-=======
     use reqwest;
->>>>>>> d1964100
 
     #[test]
     pub fn test_build_server() {
@@ -218,12 +195,6 @@
             instances: Vec::new(),
         };
 
-<<<<<<< HEAD
-        let mut static_server =
-            StaticServer::from_configs(test_config, test_bundle_config, Some(test_dna_interface));
-        assert_eq!(static_server.start(), Ok(()));
-        assert_eq!(static_server.running, true);
-=======
         let mut static_server = StaticServer::from_configs(
             test_config,
             test_bundle_config,
@@ -240,7 +211,6 @@
 
         assert_eq!(get_result, json!({ "dna_interface": test_dna_interface }));
 
->>>>>>> d1964100
         assert_eq!(static_server.stop(), Ok(()));
         assert_eq!(static_server.running, false);
     }
