# https://docs.travis-ci.com/user/customizing-the-build/#safelisting-or-blocklisting-branches
# we build all PRs already, don't need redundant branch builds
branches:
  only:
    - master
    - develop
    - /^holochain-nodejs-v\d+\.\d+\.\d+/
    - /^holochain-cmd-v\d+\.\d+\.\d+/

_trusty_nodejs: &_trusty_nodejs
  dist: trusty
  language: node_js
  node_js:
    - "8"

_trusty_bash: &_trusty_bash
  dist: trusty
  # https://github.com/travis-ci/travis-ci/issues/5175#issuecomment-215016943
  language: bash

_cargo_cache_template: &_cargo_cache_template
  # manually cache as we manually install rustup
  # https://docs.travis-ci.com/user/caching/#rust-cargo-cache
  cache:
    timeout: 1000
    directories:
      - $HOME/.cargo
      - $TRAVIS_BUILD_DIR/target
  install:
    - export PATH=$HOME/.cargo/bin:$PATH
  before_cache:
    - cd $TRAVIS_BUILD_DIR && . scripts/travis_cache_clean.sh
    - rm -rf $HOME/.cargo/registry/index

_windows_template: &_windows_template
  os: windows
  language: rust
  rust: nightly-2018-10-12-x86_64-pc-windows-msvc
  before_install:
  - choco install nodist
  - PATH="/c/Program Files (x86)/Nodist/bin:$PATH"
  - nodist add $TRAVIS_NODE_VERSION
  - nodist $TRAVIS_NODE_VERSION
  - NODE_PATH="/c/Program Files (x86)\Nodist\bin\node_modules;$NODE_PATH"
  - PATH=$PATH:/c/Users/travis/build/holochain/holochain-rust/vendor/zmq/bin
  - PATH="$PATH:/c/Program Files (x86)/Nodist/bin"

_unix_nodejs_container_template: &_unix_nodejs_container_template
  before_install:
    # install our own nodejs to get a reasonable version
    - rm -rf ~/.nvm && git clone https://github.com/creationix/nvm.git ~/.nvm && (cd ~/.nvm && git checkout `git describe --abbrev=0 --tags`) && source ~/.nvm/nvm.sh && nvm install $TRAVIS_NODE_VERSION
    - curl -o- -L https://yarnpkg.com/install.sh | bash -s -- --version 1.10.1
    - export PATH=$HOME/.yarn/bin:$PATH
  script:
    - make build_nodejs_container
  # manually cache as we manually install rustup
  # https://docs.travis-ci.com/user/caching/#rust-cargo-cache
  cache:
    yarn: true
    timeout: 1000
    directories:
      - node_modules
      - $HOME/.cargo
      - $TRAVIS_BUILD_DIR/target

# the following is all for nodejs deployment
_linux_nodejs_template: &_linux_nodejs_template
  os: linux
  language: rust
  rust: nightly

_macosx_nodejs_template: &_macosx_nodejs_template
  os: osx
  language: rust
  rust: nightly

_to_deploy_template: &_to_deploy_template
  if: tag =~ /^holochain-nodejs-v\d+\.\d+\.\d+/

_env_node_8_deploy_template: &_env_node_8_deploy_template
  env:
  - TRAVIS_NODE_VERSION="8"
  - PERFORM_NODE_DEPLOY=1

_env_node_10_deploy_template: &_env_node_10_deploy_template
  env:
  - TRAVIS_NODE_VERSION="10"
  - PERFORM_NODE_DEPLOY=1

_env_node_11_deploy_template: &_env_node_11_deploy_template
  env:
  - TRAVIS_NODE_VERSION="11"
  - PERFORM_NODE_DEPLOY=1

_nodejs_deploy_template: &_nodejs_deploy_template
  cache:
      yarn: true
      cargo: true
      directories:
          - node_modules
  script:
      - ./scripts/build_nodejs_container.sh
  # deploy the node-pre-gyp binary to github releases so it's there when the npm package is installed
  deploy:
      provider: releases
      api_key:
          secure: SfAyYHw8iC74CY8SrSnEsA0GPLxpCwguYziw19ZlBz6Nq+HxqNWoexw87TdrTIkxUKJpNxoLzqeKmigpAzr8Q4Y8j72tD5JyTSLwTnjChclM1BMRh7NR3dL8gTrBRuRZ4ALJr4EP1sxXI16W3lEz7hrS4tyws2e0W3xb80Os7p9fNQHpKCAncON622mDSznPbUXbUCNdosqZq+dZua6RZ9xmMaba1La3+vZn+hzvcNvI2mtiK/KOIDbo4uzZEUf7URtKmtkslilIc+3568iuCjPl5zV1s+/VN2/SEuxcxuVtxXUV6ZVguniF0z4L5YOCwnnadUJtlXYxxQznRu/YT7xvlvitSNulDm81jACiwKZ7LbbXssfzIb+gTBXiTdFyUDJUEHL8U992K7oDJN2nM6jPsqnmjuqalFcV/raVmpZA/gA3eCqyCw8is363NqEFpGgczBnL84h81x63RrXsXb6oZq2E5fQkIHP/4srG/s359achguHmaf/g69NiAnhCz9P2xF15zFqRPZnUA7q9ONpSAJrkOWVxBEntfIsLL6P07y3rCdXhs6A6Q5lh5YcWdOH2zEtsVXaI2/AbVgB4g0CWChts6tpqrNa5QzRIF82LLjhQTZOkpBUwMliunzmHMhIz0ojHMjay0JrCuYF2lbUfQ/f3S4Clnz19Z5DPo/A=
      file_glob: true
      file: nodejs_container/bin-package/*.tar.gz
      skip_cleanup: true
      # publish only if we're building a tag and if the PERFORM_NODE_DEPLOY is set to 1
      on:
          tags: true
          condition: $PERFORM_NODE_DEPLOY = 1
      name: $TRAVIS_TAG

_windows_nodejs_container_template: &_windows_nodejs_container_template
  install:
    - choco upgrade yarn
    - export PATH="/c/Program Files (x86)/Yarn/bin:$PATH"
    # deps for neon, found at https://guides.neon-bindings.com/getting-started/
    - npm install --scripts-prepend-node-path=true --global --vs2015 --production windows-build-tools
    - yarn config set python python2.7
    - npm config set msvs_version 2015
    - yarn config set msvs_version 2015 --global
  script:
      - sh ./scripts/build_nodejs_container.sh
# nodejs specific deployment templates stop here

# holochain-cmd deploy template
_cmd_deploy_template: &_cmd_deploy_template
  language: rust
  rust: nightly-2018-10-12
  if: tag =~ /^holochain-cmd-v\d+\.\d+\.\d+/
  before_script:
    - make install_system_libzmq
  script:
    - cargo rustc --manifest-path cmd/Cargo.toml --target $TARGET --release -- -C lto
    - mkdir $TRAVIS_TAG-$TARGET
    - cp target/$TARGET/release/hc cmd/LICENSE cmd/README.md $TRAVIS_TAG-$TARGET/
    - tar czf $TRAVIS_TAG-$TARGET.tar.gz $TRAVIS_TAG-$TARGET/
  deploy:
    provider: releases
    api_key:
        secure: SfAyYHw8iC74CY8SrSnEsA0GPLxpCwguYziw19ZlBz6Nq+HxqNWoexw87TdrTIkxUKJpNxoLzqeKmigpAzr8Q4Y8j72tD5JyTSLwTnjChclM1BMRh7NR3dL8gTrBRuRZ4ALJr4EP1sxXI16W3lEz7hrS4tyws2e0W3xb80Os7p9fNQHpKCAncON622mDSznPbUXbUCNdosqZq+dZua6RZ9xmMaba1La3+vZn+hzvcNvI2mtiK/KOIDbo4uzZEUf7URtKmtkslilIc+3568iuCjPl5zV1s+/VN2/SEuxcxuVtxXUV6ZVguniF0z4L5YOCwnnadUJtlXYxxQznRu/YT7xvlvitSNulDm81jACiwKZ7LbbXssfzIb+gTBXiTdFyUDJUEHL8U992K7oDJN2nM6jPsqnmjuqalFcV/raVmpZA/gA3eCqyCw8is363NqEFpGgczBnL84h81x63RrXsXb6oZq2E5fQkIHP/4srG/s359achguHmaf/g69NiAnhCz9P2xF15zFqRPZnUA7q9ONpSAJrkOWVxBEntfIsLL6P07y3rCdXhs6A6Q5lh5YcWdOH2zEtsVXaI2/AbVgB4g0CWChts6tpqrNa5QzRIF82LLjhQTZOkpBUwMliunzmHMhIz0ojHMjay0JrCuYF2lbUfQ/f3S4Clnz19Z5DPo/A=
    file_glob: true
    file: $TRAVIS_TAG-$TARGET.tar.gz
    skip_cleanup: true
    on:
        tags: true
    name: $TRAVIS_TAG

jobs:
  include:
    - name: "Holochain tests & code coverage"
      <<: *_trusty_nodejs
      <<: *_cargo_cache_template
      # sudo is needed for codecov, && system library install which makes things 20-50s slower
      # https://docs.travis-ci.com/user/reference/overview/#virtualisation-environment-vs-operating-system
      sudo: true
      script: make code_coverage
      after_success:
        - bash <(curl -s https://codecov.io/bash)

    - name: "windows build & test all"
      <<: *_windows_template
      cache:
        timeout: 1000
        directories:
          - $HOME/.cargo
          - $TRAVIS_BUILD_DIR/target
      env:
        - NODIST_PREFIX="/c/Program Files (x86)\Nodist"
        - NODIST_X64=1
        - TRAVIS_NODE_VERSION=8
        - LIBZMQ_PREFIX=C:\\Users\\travis\\build\\holochain\\holochain-rust\\vendor\\zmq
      install:
        - rustup target add wasm32-unknown-unknown
      script:
<<<<<<< HEAD
        - cargo build
        # # Build WASMs
        # - cargo build --manifest-path core/src/nucleus/actions/wasm-test/Cargo.toml --release --target wasm32-unknown-unknown
        # - cargo build --manifest-path container_api/wasm-test/Cargo.toml --release --target wasm32-unknown-unknown
        # - cargo build --manifest-path hdk-rust/wasm-test/Cargo.toml --release --target wasm32-unknown-unknown
        # - cargo build --manifest-path wasm_utils/wasm-test/integration-test/Cargo.toml --release --target wasm32-unknown-unknown
        # # Build & test All
        # - cargo test --all
=======
        # Build WASMs
        - cargo build --manifest-path core/src/nucleus/actions/wasm-test/Cargo.toml --release --target wasm32-unknown-unknown
        - cargo build --manifest-path container_api/wasm-test/Cargo.toml --release --target wasm32-unknown-unknown
        - cargo build --manifest-path hdk-rust/wasm-test/Cargo.toml --release --target wasm32-unknown-unknown
        - cargo build --manifest-path wasm_utils/wasm-test/integration-test/Cargo.toml --release --target wasm32-unknown-unknown
        # Build & test All
        - cargo test --all
>>>>>>> 24a32f4a

    - name: "C binding tests"
      <<: *_trusty_bash
      # sudo is needed for codecov, && system library install which makes things 20-50s slower
      # https://docs.travis-ci.com/user/reference/overview/#virtualisation-environment-vs-operating-system
      sudo: true
      # manually cache as we manually install rustup
      # https://docs.travis-ci.com/user/caching/#rust-cargo-cache
      cache:
        timeout: 1000
        directories:
          - $HOME/.cargo
          # faster to build this than manage a cache for the target
          # - $TRAVIS_BUILD_DIR/target
      install:
        - export PATH=$HOME/.cargo/bin:$PATH
      script:
        - make test_c_ci
      before_cache:
        - rm -rf $HOME/.cargo/registry/index

    - name: "Lint (fmt & _clippy)"
      <<: *_trusty_bash
      <<: *_cargo_cache_template
      script:
        - make fmt_check
        # @see #431
        # - make clippy

    - name: "Command-line tools"
      <<: *_trusty_nodejs
      <<: *_cargo_cache_template
      script:
        - make test_cmd

    - name: "App-spec"
      <<: *_trusty_nodejs
      <<: *_cargo_cache_template
      script:
        - make test_app_spec

    - name: "Nodejs Container Test"
      <<: *_trusty_nodejs
      <<: *_cargo_cache_template
      <<: *_unix_nodejs_container_template
      env:
      - TRAVIS_NODE_VERSION="8"
<<<<<<< HEAD

=======
>>>>>>> 24a32f4a

    # holochain-cmd releases section
    - name: "CMD DEPLOY - 64 bit Linux"
      <<: *_cmd_deploy_template
      env:
        - TARGET=x86_64-unknown-linux-gnu
        - CRATE_NAME=hc
      os: linux
    - name: "CMD DEPLOY - 64 bit OSX"
      <<: *_cmd_deploy_template
      env:
        - TARGET=x86_64-apple-darwin
        - CRATE_NAME=hc
      os: osx
    - name: "CMD DEPLOY - 64 bit Windows MSVC"
      <<: *_cmd_deploy_template
      os: windows
      rust: nightly-2018-10-12-x86_64-pc-windows-msvc
      env:
        - TARGET=x86_64-pc-windows-msvc
        - CRATE_NAME=hc
        - LIBZMQ_PREFIX=C:\\Users\\travis\\build\\holochain\\holochain-rust\\vendor\\zmq
      before_script:
        - PATH=$PATH:/c/Users/travis/build/holochain/holochain-rust/vendor/zmq/bin
    - name: "CMD DEPLOY - 64 bit Windows GNU"
      <<: *_cmd_deploy_template
      os: windows
      rust: nightly-2018-10-12-x86_64-pc-windows-gnu
      env:
        - TARGET=x86_64-pc-windows-gnu
        - CRATE_NAME=hc
        - LIBZMQ_PREFIX=C:\\Users\\travis\\build\\holochain\\holochain-rust\\vendor\\zmq
      before_script:
        - PATH=$PATH:/c/Users/travis/build/holochain/holochain-rust/vendor/zmq/bin

    # holochain-nodejs releases section
    - name: "Linux - Node 8"
      <<: *_linux_nodejs_template
      <<: *_to_deploy_template
      <<: *_env_node_8_deploy_template
      <<: *_nodejs_deploy_template
      <<: *_unix_nodejs_container_template
    - name: "Linux - Node 10"
      <<: *_linux_nodejs_template
      <<: *_to_deploy_template
      <<: *_env_node_10_deploy_template
      <<: *_nodejs_deploy_template
      <<: *_unix_nodejs_container_template
    - name: "Linux - Node 11"
      <<: *_linux_nodejs_template
      <<: *_to_deploy_template
      <<: *_env_node_11_deploy_template
      <<: *_nodejs_deploy_template
      <<: *_unix_nodejs_container_template

    - name: "OSX - Node 8"
      <<: *_macosx_nodejs_template
      <<: *_to_deploy_template
      <<: *_env_node_8_deploy_template
      <<: *_nodejs_deploy_template
      <<: *_unix_nodejs_container_template
    - name: "OSX - Node 10"
      <<: *_macosx_nodejs_template
      <<: *_to_deploy_template
      <<: *_env_node_10_deploy_template
      <<: *_nodejs_deploy_template
      <<: *_unix_nodejs_container_template
    - name: "OSX - Node 11"
      <<: *_macosx_nodejs_template
      <<: *_to_deploy_template
      <<: *_env_node_11_deploy_template
      <<: *_nodejs_deploy_template
      <<: *_unix_nodejs_container_template

    - name: "Windows - Node 8"
      <<: *_windows_template
      <<: *_to_deploy_template
      <<: *_nodejs_deploy_template
      <<: *_windows_nodejs_container_template
      env:
        - NODIST_PREFIX="/c/Program Files (x86)\Nodist"
        - NODIST_X64=1
        - TRAVIS_NODE_VERSION="8"
        - PERFORM_NODE_DEPLOY=1
        - LIBZMQ_PREFIX=C:\\Users\\travis\\build\\holochain\\holochain-rust\\vendor\\zmq
    - name: "Windows - Node 10"
      <<: *_windows_template
      <<: *_to_deploy_template
      <<: *_nodejs_deploy_template
      <<: *_windows_nodejs_container_template
      env:
        - NODIST_PREFIX="/c/Program Files (x86)\Nodist"
        - NODIST_X64=1
        - TRAVIS_NODE_VERSION="10"
        - PERFORM_NODE_DEPLOY=1
        - LIBZMQ_PREFIX=C:\\Users\\travis\\build\\holochain\\holochain-rust\\vendor\\zmq
    - name: "Windows - Node 11"
      <<: *_windows_template
      <<: *_to_deploy_template
      <<: *_nodejs_deploy_template
      <<: *_windows_nodejs_container_template
      env:
        - NODIST_PREFIX="/c/Program Files (x86)\Nodist"
        - NODIST_X64=1
        - TRAVIS_NODE_VERSION="11"
        - PERFORM_NODE_DEPLOY=1
        - LIBZMQ_PREFIX=C:\\Users\\travis\\build\\holochain\\holochain-rust\\vendor\\zmq<|MERGE_RESOLUTION|>--- conflicted
+++ resolved
@@ -177,7 +177,6 @@
       install:
         - rustup target add wasm32-unknown-unknown
       script:
-<<<<<<< HEAD
         - cargo build
         # # Build WASMs
         # - cargo build --manifest-path core/src/nucleus/actions/wasm-test/Cargo.toml --release --target wasm32-unknown-unknown
@@ -186,15 +185,6 @@
         # - cargo build --manifest-path wasm_utils/wasm-test/integration-test/Cargo.toml --release --target wasm32-unknown-unknown
         # # Build & test All
         # - cargo test --all
-=======
-        # Build WASMs
-        - cargo build --manifest-path core/src/nucleus/actions/wasm-test/Cargo.toml --release --target wasm32-unknown-unknown
-        - cargo build --manifest-path container_api/wasm-test/Cargo.toml --release --target wasm32-unknown-unknown
-        - cargo build --manifest-path hdk-rust/wasm-test/Cargo.toml --release --target wasm32-unknown-unknown
-        - cargo build --manifest-path wasm_utils/wasm-test/integration-test/Cargo.toml --release --target wasm32-unknown-unknown
-        # Build & test All
-        - cargo test --all
->>>>>>> 24a32f4a
 
     - name: "C binding tests"
       <<: *_trusty_bash
@@ -242,10 +232,6 @@
       <<: *_unix_nodejs_container_template
       env:
       - TRAVIS_NODE_VERSION="8"
-<<<<<<< HEAD
-
-=======
->>>>>>> 24a32f4a
 
     # holochain-cmd releases section
     - name: "CMD DEPLOY - 64 bit Linux"
