# https://docs.travis-ci.com/user/customizing-the-build/#safelisting-or-blocklisting-branches
# we build all PRs already, don't need redundant branch builds
branches:
  only:
    - master
    - develop

_trusty_nodejs: &_trusty_nodejs
  dist: trusty
  language: node_js
  node_js:
    - "8"

_trusty_bash: &_trusty_bash
  dist: trusty
  # https://github.com/travis-ci/travis-ci/issues/5175#issuecomment-215016943
  language: bash

_cargo_cache_template: &_cargo_cache_template
  # manually cache as we manually install rustup
  # https://docs.travis-ci.com/user/caching/#rust-cargo-cache
  cache:
    timeout: 1000
    directories:
      - $HOME/.cargo
      - $TRAVIS_BUILD_DIR/target
  install:
    - export PATH=$HOME/.cargo/bin:$PATH
  before_cache:
    - cd $TRAVIS_BUILD_DIR && . scripts/travis_cache_clean.sh
    - rm -rf $HOME/.cargo/registry/index

_windows_template: &_windows_template
  os: windows
  language: rust
  rust: nightly-2018-10-12-x86_64-pc-windows-msvc
  before_install:
  - choco install nodist
  - PATH="/c/Program Files (x86)/Nodist/bin:$PATH"
  - nodist add $TRAVIS_NODE_VERSION
  - nodist $TRAVIS_NODE_VERSION
  - NODE_PATH="/c/Program Files (x86)\Nodist\bin\node_modules;$NODE_PATH"
  - PATH=$PATH:/c/Users/travis/build/holochain/holochain-rust/vendor/zmq/bin
  - PATH="$PATH:/c/Program Files (x86)/Nodist/bin"

_unix_nodejs_container_template: &_unix_nodejs_container_template
  before_install:
    # install our own nodejs to get a reasonable version
    - rm -rf ~/.nvm && git clone https://github.com/creationix/nvm.git ~/.nvm && (cd ~/.nvm && git checkout `git describe --abbrev=0 --tags`) && source ~/.nvm/nvm.sh && nvm install $TRAVIS_NODE_VERSION
    - curl -o- -L https://yarnpkg.com/install.sh | bash -s -- --version 1.10.1
    - export PATH=$HOME/.yarn/bin:$PATH
  script:
    - make build_nodejs_container
  # manually cache as we manually install rustup
  # https://docs.travis-ci.com/user/caching/#rust-cargo-cache
  cache:
    yarn: true
    timeout: 1000
    directories:
      - node_modules
      - $HOME/.cargo
      - $TRAVIS_BUILD_DIR/target

# the following is all for nodejs deployment
_linux_nodejs_template: &_linux_nodejs_template
  os: linux
  language: rust
  rust: nightly

_macosx_nodejs_template: &_macosx_nodejs_template
  os: osx
  language: rust
  rust: nightly

_to_deploy_template: &_to_deploy_template
  if: tag =~ /^v\d+\.\d+\.\d+/

_env_node_8_deploy_template: &_env_node_8_deploy_template
  env:
  - TRAVIS_NODE_VERSION="8"
  - PERFORM_DEPLOY=1

_env_node_10_deploy_template: &_env_node_10_deploy_template
  env:
  - TRAVIS_NODE_VERSION="10"
  - PERFORM_DEPLOY=1

_env_node_11_deploy_template: &_env_node_11_deploy_template
  env:
  - TRAVIS_NODE_VERSION="11"
  - PERFORM_DEPLOY=1

_nodejs_deploy_template: &_nodejs_deploy_template
  cache:
      yarn: true
      cargo: true
      directories:
          - node_modules
  before_script:
      - yarn install --ignore-scripts
  script:
      - cd nodejs_container
      - node publish.js
  # deploy the node-pre-gyp binary to github releases so it's there when the npm package is installed
  deploy:
      provider: releases
      api_key:
          secure: BIgLicKCn7lwSuAtaZeq514Tqu7YVMAHi8N/R7MfZc1NbzFs40q5MyNMf1krVoXwJF3BoQ8Y5pb2iesqsrZLCv9lWcrOeOjsTywabZnTan0DcDZs5TimyNknCNSkF4OoXjIWefkEdtB8PzkC5zNL/P2nIMyiuHWHuQYiZGhclwO6x0LAj3aYLrdkVeR0129Rdh05Np5edMY4DHfq9tLmQ/IfyE7U97ttAwXHIKnZnQ+SRxgYxSGaIDSHLA3Ah4HHKl7KUgh6wDo19zoT5jdisI/bDO5YCgUcRAphYKrTebA4GiBIUWikg7eCUQmLj98DJZFgEonmKrR+MIYXJ4u47lvrAcC0T/1+Alo6oAHA9j23Yf737LpWnkLcxxtpgp+ykbGjG42kW2Okoj5yyqPO6wGxr808yaRORQDfp/7n4cxr+pSQIM4eIaUySakNtpYDwWABhYje4MkQI6s1iLRbCkK85DiUA3Ptmvpwbyhz7pbXadNQ1chydHoGvD1qGK1BCfRjTmfUlA/UzJeyq9pnMI8RqyVQmjDT8MpFR+QfOKGUDyvOBFGAtvR5TdJT20LEcXDEX7O+F4apZXhmG7dFMpHKIXbtSJyNFYeM+0cJCQUoJHp9Zvk5yJy8cf1VJDY2v75QzaQ/Aodz4M9h7WVnK8tWNqDKETDs7e7KUQTDn7A=
      file_glob: true
      file: nodejs_container/bin-package/*.tar.gz
      skip_cleanup: true
      # publish only if we're building a tag and if the PERFORM_DEPLOY is set to 1
      on:
          tags: true
          condition: $PERFORM_DEPLOY = 1
      name: holochain-nodejs version $TRAVIS_TAG

_windows_nodejs_container_template: &_windows_nodejs_container_template
  install:
    - choco upgrade yarn
    - export PATH="/c/Program Files (x86)/Yarn/bin:$PATH"
    # deps for neon, found at https://guides.neon-bindings.com/getting-started/
    - npm install --scripts-prepend-node-path=true --global --vs2015 --production windows-build-tools
    - yarn config set python python2.7
    - npm config set msvs_version 2015
    - yarn config set msvs_version 2015 --global
# nodejs specific deployment templates stop here

jobs:
  include:
    - name: "Holochain tests + code coverage"
      <<: *_trusty_nodejs
      <<: *_cargo_cache_template
      # sudo is needed for codecov, && system library install which makes things 20-50s slower
      # https://docs.travis-ci.com/user/reference/overview/#virtualisation-environment-vs-operating-system
      sudo: true
<<<<<<< HEAD

      # manually cache as we manually install rustup
      # https://docs.travis-ci.com/user/caching/#rust-cargo-cache
      cache:
        timeout: 1000
        directories:
          - $HOME/.cargo
          - $TRAVIS_BUILD_DIR/target
      install:
        - export PATH=$HOME/.cargo/bin:$PATH
      # script: make code_coverage
      script:
        - make wasm_build
        - make test
=======
      script: make code_coverage
>>>>>>> 3a17f6ae
      after_success:
        - bash <(curl -s https://codecov.io/bash)

    - name: "windows build & test all"
      <<: *_windows_template
      env:
        - NODIST_PREFIX="/c/Program Files (x86)\Nodist"
        - NODIST_X64=1
        - TRAVIS_NODE_VERSION=8
        - LIBZMQ_PREFIX=C:\\Users\\travis\\build\\holochain\\holochain-rust\\vendor\\zmq
      install:
        - rustup target add wasm32-unknown-unknown
      script:
        # Build WASMs
        - cargo build --manifest-path core/src/nucleus/actions/wasm-test/Cargo.toml --release --target wasm32-unknown-unknown
        - cargo build --manifest-path container_api/wasm-test/Cargo.toml --release --target wasm32-unknown-unknown
        - cargo build --manifest-path hdk-rust/wasm-test/Cargo.toml --release --target wasm32-unknown-unknown
        - cargo build --manifest-path wasm_utils/wasm-test/integration-test/Cargo.toml --release --target wasm32-unknown-unknown
        # Build & test All
        - cargo test --all

    - name: "C binding tests"
      <<: *_trusty_bash
      # sudo is needed for codecov, && system library install which makes things 20-50s slower
      # https://docs.travis-ci.com/user/reference/overview/#virtualisation-environment-vs-operating-system
      sudo: true
      # manually cache as we manually install rustup
      # https://docs.travis-ci.com/user/caching/#rust-cargo-cache
      cache:
        timeout: 1000
        directories:
          - $HOME/.cargo
          # faster to build this than manage a cache for the target
          # - $TRAVIS_BUILD_DIR/target
      install:
        - export PATH=$HOME/.cargo/bin:$PATH
      script:
        - make test_c_ci
      before_cache:
        - rm -rf $HOME/.cargo/registry/index

    - name: "Lint (fmt & _clippy)"
      <<: *_trusty_bash
      <<: *_cargo_cache_template
      script:
        - make fmt_check
        # @see #431
        # - make clippy

    - name: "Command-line tools"
      <<: *_trusty_nodejs
      <<: *_cargo_cache_template
      script:
        - make test_cmd

    - name: "App-spec"
      <<: *_trusty_nodejs
      <<: *_cargo_cache_template
      before_script:
        - make build_nodejs_container
      script:
        - make test_app_spec

    - name: "Nodejs Container Test"
      <<: *_trusty_nodejs
      <<: *_cargo_cache_template
      <<: *_unix_nodejs_container_template
      env:
      - TRAVIS_NODE_VERSION="8"
      

    # if this is release tag, the resultant binary will be uploaded to github
    - name: "Linux - Node 8"
      <<: *_linux_nodejs_template
      <<: *_to_deploy_template
      <<: *_env_node_8_deploy_template
      <<: *_nodejs_deploy_template
      <<: *_unix_nodejs_container_template
    - name: "Linux - Node 10"
      <<: *_linux_nodejs_template
      <<: *_to_deploy_template
      <<: *_env_node_10_deploy_template
      <<: *_nodejs_deploy_template
      <<: *_unix_nodejs_container_template
    - name: "Linux - Node 11"
      <<: *_linux_nodejs_template
      <<: *_to_deploy_template
      <<: *_env_node_11_deploy_template
      <<: *_nodejs_deploy_template
      <<: *_unix_nodejs_container_template

    - name: "OSX - Node 8"
      <<: *_macosx_nodejs_template
      <<: *_to_deploy_template
      <<: *_env_node_8_deploy_template
      <<: *_nodejs_deploy_template
      <<: *_unix_nodejs_container_template
    - name: "OSX - Node 10"
      <<: *_macosx_nodejs_template
      <<: *_to_deploy_template
      <<: *_env_node_10_deploy_template
      <<: *_nodejs_deploy_template
      <<: *_unix_nodejs_container_template
    - name: "OSX - Node 11"
      <<: *_macosx_nodejs_template
      <<: *_to_deploy_template
      <<: *_env_node_11_deploy_template
      <<: *_nodejs_deploy_template
      <<: *_unix_nodejs_container_template

    - name: "Windows - Node 8"
      <<: *_windows_template
      <<: *_to_deploy_template
      <<: *_nodejs_deploy_template
      <<: *_windows_nodejs_container_template
      env:
        - NODIST_PREFIX="/c/Program Files (x86)\Nodist"
        - NODIST_X64=1
        - TRAVIS_NODE_VERSION="8"
        - PERFORM_DEPLOY=1
        - LIBZMQ_PREFIX=C:\\Users\\travis\\build\\holochain\\holochain-rust\\vendor\\zmq
    - name: "Windows - Node 10"
      <<: *_windows_template
      <<: *_to_deploy_template
      <<: *_nodejs_deploy_template
      <<: *_windows_nodejs_container_template
      env:
        - NODIST_PREFIX="/c/Program Files (x86)\Nodist"
        - NODIST_X64=1
        - TRAVIS_NODE_VERSION="10"
        - PERFORM_DEPLOY=1
        - LIBZMQ_PREFIX=C:\\Users\\travis\\build\\holochain\\holochain-rust\\vendor\\zmq
    - name: "Windows - Node 11"
      <<: *_windows_template
      <<: *_to_deploy_template
      <<: *_nodejs_deploy_template
      <<: *_windows_nodejs_container_template
      env:
        - NODIST_PREFIX="/c/Program Files (x86)\Nodist"
        - NODIST_X64=1
        - TRAVIS_NODE_VERSION="11"
        - PERFORM_DEPLOY=1
        - LIBZMQ_PREFIX=C:\\Users\\travis\\build\\holochain\\holochain-rust\\vendor\\zmq<|MERGE_RESOLUTION|>--- conflicted
+++ resolved
@@ -134,7 +134,6 @@
       # sudo is needed for codecov, && system library install which makes things 20-50s slower
       # https://docs.travis-ci.com/user/reference/overview/#virtualisation-environment-vs-operating-system
       sudo: true
-<<<<<<< HEAD
 
       # manually cache as we manually install rustup
       # https://docs.travis-ci.com/user/caching/#rust-cargo-cache
@@ -149,9 +148,6 @@
       script:
         - make wasm_build
         - make test
-=======
-      script: make code_coverage
->>>>>>> 3a17f6ae
       after_success:
         - bash <(curl -s https://codecov.io/bash)
 
@@ -221,7 +217,7 @@
       <<: *_unix_nodejs_container_template
       env:
       - TRAVIS_NODE_VERSION="8"
-      
+
 
     # if this is release tag, the resultant binary will be uploaded to github
     - name: "Linux - Node 8"
