pub mod author_entry;
pub mod get_entry_history;
<<<<<<< HEAD
pub mod respond_validation_package_request;
pub mod network;
=======
pub mod hold_entry;
pub mod respond_validation_package_request;
>>>>>>> eb4e1df7
<|MERGE_RESOLUTION|>--- conflicted
+++ resolved
@@ -1,9 +1,5 @@
 pub mod author_entry;
 pub mod get_entry_history;
-<<<<<<< HEAD
-pub mod respond_validation_package_request;
-pub mod network;
-=======
 pub mod hold_entry;
 pub mod respond_validation_package_request;
->>>>>>> eb4e1df7
+pub mod network;