use hash::HashString;
use multihash::Hash;

/// an Address for some Content
/// ideally would be the Content but pragmatically must be HashString
/// consider what would happen if we had multi GB addresses...
pub type Address = HashString;
/// the Content is a String
/// this is the only way to be confident in persisting all Rust types across all backends
pub type Content = String;

/// can be stored as serialized content
/// the content is the address, there is no "location" like a file system or URL
/// @see https://en.wikipedia.org/wiki/Content-addressable_storage
pub trait AddressableContent {
    /// the Address the Content would be available at once stored in a ContentAddressableStorage
    /// default implementation is provided as hashing Content with sha256
    /// the default implementation should cover most use-cases
    /// it is critical that there are no hash collisions across all stored AddressableContent
    /// it is recommended to implement an "address space" prefix for address algorithms that don't
    /// offer strong cryptographic guarantees like sha et. al.
    fn address(&self) -> Address {
        HashString::encode_from_str(&self.content(), Hash::SHA2256)
    }
    /// the Content that would be stored in a ContentAddressableStorage
    fn content(&self) -> Content;
    /// restore/deserialize the original struct/type from serialized Content
    fn from_content(&Content) -> Self
    where
        Self: Sized;
}

impl AddressableContent for Content {
    fn content(&self) -> Content {
        self.clone()
    }

    fn from_content(content: &Content) -> Self {
        content.clone()
    }
}

#[cfg(test)]
pub mod tests {
    use cas::content::{Address, AddressableContent, Content};
    use hash::HashString;
    use multihash::Hash;
    use std::fmt::Debug;

    #[derive(Debug, PartialEq, Clone)]
    /// some struct that can be content addressed
    /// imagine an Entry, Header, Meta Value, etc.
    pub struct ExampleAddressableContent {
        content: Content,
    }

    impl AddressableContent for ExampleAddressableContent {
        fn content(&self) -> Content {
            self.content.clone()
        }

        fn from_content(content: &Content) -> Self {
            ExampleAddressableContent {
                content: content.clone(),
            }
        }
    }

    #[derive(Debug, PartialEq, Clone)]
    /// another struct that can be content addressed
    /// used to show ExampleCas storing multiple types
    pub struct OtherExampleAddressableContent {
        content: Content,
        address: Address,
    }

    /// address is calculated eagerly rather than on call
    impl AddressableContent for OtherExampleAddressableContent {
        fn address(&self) -> Address {
            self.address.clone()
        }

        fn content(&self) -> Content {
            self.content.clone()
        }

        fn from_content(content: &Content) -> Self {
            OtherExampleAddressableContent {
                content: content.clone(),
                address: HashString::encode_from_str(&content, Hash::SHA2256),
            }
        }
    }

    pub struct AddressableContentTestSuite;

    impl AddressableContentTestSuite {
<<<<<<< HEAD
        //test that trait gives the write content
        pub fn addressable_content_trait_test<T>(
            content: Content,
            expected_content: T,
            hash_string: String,
        ) where
=======
        /// test that trait gives the write content
        fn addressable_content_trait_test<T>(content: Content)
        where
>>>>>>> 713b0551
            T: AddressableContent + Debug + PartialEq + Clone,
        {
            let addressable_content = T::from_content(&content);

            assert_eq!(addressable_content, expected_content);
            assert_eq!(content, addressable_content.content());
            assert_eq!(HashString::from(hash_string), addressable_content.address());
        }

<<<<<<< HEAD
        //test that two different addressable contents would give them same thing
        pub fn addressable_contents_are_the_same_test<T, K>(content: Content)
=======
        /// test that two different addressable contents would give them same thing
        fn addressable_contents_are_the_same_test<T, K>(content: Content)
>>>>>>> 713b0551
        where
            T: AddressableContent + Debug + PartialEq + Clone,
            K: AddressableContent + Debug + PartialEq + Clone,
        {
            let addressable_content = T::from_content(&content);
            let other_addressable_content = K::from_content(&content);

            assert_eq!(
                addressable_content.content(),
                other_addressable_content.content()
            );
            assert_eq!(
                addressable_content.address(),
                other_addressable_content.address()
            );
        }
    }

    #[test]
    /// test the first example
    fn example_addressable_content_trait_test() {
        AddressableContentTestSuite::addressable_content_trait_test::<ExampleAddressableContent>(
            String::from("foo"),
            ExampleAddressableContent::from_content(&String::from("foo")),
            String::from("QmRJzsvyCQyizr73Gmms8ZRtvNxmgqumxc2KUp71dfEmoj"),
        );
    }

    #[test]
    /// test the other example
    fn other_example_addressable_content_trait_test() {
        AddressableContentTestSuite::addressable_content_trait_test::<OtherExampleAddressableContent>(
            String::from("foo"),
            OtherExampleAddressableContent::from_content(&String::from("foo")),
            String::from("QmRJzsvyCQyizr73Gmms8ZRtvNxmgqumxc2KUp71dfEmoj"),
        );
    }

    #[test]
    /// test that both implementations do the same thing
    fn example_addressable_contents_are_the_same_test() {
        AddressableContentTestSuite::addressable_contents_are_the_same_test::<
            ExampleAddressableContent,
            OtherExampleAddressableContent,
        >(String::from("foo"));
    }

}<|MERGE_RESOLUTION|>--- conflicted
+++ resolved
@@ -95,18 +95,12 @@
     pub struct AddressableContentTestSuite;
 
     impl AddressableContentTestSuite {
-<<<<<<< HEAD
-        //test that trait gives the write content
+        /// test that trait gives the write content
         pub fn addressable_content_trait_test<T>(
             content: Content,
             expected_content: T,
             hash_string: String,
         ) where
-=======
-        /// test that trait gives the write content
-        fn addressable_content_trait_test<T>(content: Content)
-        where
->>>>>>> 713b0551
             T: AddressableContent + Debug + PartialEq + Clone,
         {
             let addressable_content = T::from_content(&content);
@@ -116,13 +110,8 @@
             assert_eq!(HashString::from(hash_string), addressable_content.address());
         }
 
-<<<<<<< HEAD
-        //test that two different addressable contents would give them same thing
+        /// test that two different addressable contents would give them same thing
         pub fn addressable_contents_are_the_same_test<T, K>(content: Content)
-=======
-        /// test that two different addressable contents would give them same thing
-        fn addressable_contents_are_the_same_test<T, K>(content: Content)
->>>>>>> 713b0551
         where
             T: AddressableContent + Debug + PartialEq + Clone,
             K: AddressableContent + Debug + PartialEq + Clone,
