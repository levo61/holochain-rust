//! This logger is the logger that's attached to each Holochain application
//! which is separate from standard logging via the log crate warn! info! debug! logging that
//! gets emitted globaly from the container.
use chrono::Local;
<<<<<<< HEAD
use std::sync::mpsc;
=======
use std::sync::{Arc, Mutex};
>>>>>>> 734be232

/// trait that defines the logging functionality that holochain_core requires
pub trait Logger: Send {
    // Add log message to logger
    fn log(&mut self, msg: String);
    // Dump all held logs
    fn dump(&self) -> String {
        String::new()
    }
}
#[derive(Clone)]
pub struct SimpleLogger {
    // log: Vec<String>,
}
// ignore this in test coverage as it is only side effects
#[cfg_attr(tarpaulin, skip)]
impl Logger for SimpleLogger {
    fn log(&mut self, msg: String) {
        let date = Local::now();
        println!("{}:{}", date.format("%Y-%m-%d %H:%M:%S"), msg);
    }
<<<<<<< HEAD
    // fn new() -> SimpleLogger {
    //      SimpleLogger {}
    // }
}

pub type Receiver = mpsc::Receiver<(String, String)>;
pub type Sender = mpsc::Sender<(String, String)>;

#[derive(Clone)]
pub struct ChannelLogger {
    id: String,
    sender: Sender,
}

impl Logger for ChannelLogger {
    fn log(&mut self, msg: String) {
        self.sender.send((self.id.clone(), msg)).unwrap();
    }
}

impl ChannelLogger {
    pub fn new(id: String, sender: Sender) -> ChannelLogger {
        ChannelLogger { id, sender }
    }
    pub fn setup() -> (Sender, Receiver) {
        mpsc::channel()
    }
}
pub fn default_handler(msg: String) {
    let date = Local::now();
    println!("{}:{}", date.format("%Y-%m-%d %H:%M:%S"), msg);
}
=======
}

/// create a test logger
pub fn test_logger() -> Arc<Mutex<TestLogger>> {
    Arc::new(Mutex::new(TestLogger { log: Vec::new() }))
}

#[derive(Clone, Debug)]
pub struct TestLogger {
    pub log: Vec<String>,
}

impl Logger for TestLogger {
    fn log(&mut self, msg: String) {
        self.log.push(msg);
    }
    fn dump(&self) -> String {
        format!("{:?}", self.log)
    }
}
>>>>>>> 734be232

#[cfg(test)]
pub mod tests {
    use super::*;

    #[test]
<<<<<<< HEAD
    fn test_channel_logger() {
        let (tx, rx) = ChannelLogger::setup();
        let mut logger = ChannelLogger::new("Me".to_string(), tx.clone());
        logger.log("fish".to_string());
        match rx.recv() {
            Ok((id, msg)) => {
                assert_eq!(id, "Me");
                assert_eq!(msg, "fish");
            }
            Err(_) => assert!(false),
        }
    }
=======
    fn simple_logger_smoke_test() {
        let mut logger_test = SimpleLogger {};
        logger_test.log("Example Log".to_string());
    }

    #[test]
    fn test_test_logger() {
        let mut logger = TestLogger { log: Vec::new() };
        logger.log("test".to_string());
        assert_eq!(logger.dump(), "[\"test\"]".to_string());
    }

>>>>>>> 734be232
}<|MERGE_RESOLUTION|>--- conflicted
+++ resolved
@@ -2,11 +2,7 @@
 //! which is separate from standard logging via the log crate warn! info! debug! logging that
 //! gets emitted globaly from the container.
 use chrono::Local;
-<<<<<<< HEAD
-use std::sync::mpsc;
-=======
-use std::sync::{Arc, Mutex};
->>>>>>> 734be232
+use std::sync::{mpsc, Arc, Mutex};
 
 /// trait that defines the logging functionality that holochain_core requires
 pub trait Logger: Send {
@@ -28,10 +24,25 @@
         let date = Local::now();
         println!("{}:{}", date.format("%Y-%m-%d %H:%M:%S"), msg);
     }
-<<<<<<< HEAD
-    // fn new() -> SimpleLogger {
-    //      SimpleLogger {}
-    // }
+}
+
+/// create a test logger
+pub fn test_logger() -> Arc<Mutex<TestLogger>> {
+    Arc::new(Mutex::new(TestLogger { log: Vec::new() }))
+}
+
+#[derive(Clone, Debug)]
+pub struct TestLogger {
+    pub log: Vec<String>,
+}
+
+impl Logger for TestLogger {
+    fn log(&mut self, msg: String) {
+        self.log.push(msg);
+    }
+    fn dump(&self) -> String {
+        format!("{:?}", self.log)
+    }
 }
 
 pub type Receiver = mpsc::Receiver<(String, String)>;
@@ -61,35 +72,25 @@
     let date = Local::now();
     println!("{}:{}", date.format("%Y-%m-%d %H:%M:%S"), msg);
 }
-=======
-}
-
-/// create a test logger
-pub fn test_logger() -> Arc<Mutex<TestLogger>> {
-    Arc::new(Mutex::new(TestLogger { log: Vec::new() }))
-}
-
-#[derive(Clone, Debug)]
-pub struct TestLogger {
-    pub log: Vec<String>,
-}
-
-impl Logger for TestLogger {
-    fn log(&mut self, msg: String) {
-        self.log.push(msg);
-    }
-    fn dump(&self) -> String {
-        format!("{:?}", self.log)
-    }
-}
->>>>>>> 734be232
 
 #[cfg(test)]
 pub mod tests {
     use super::*;
 
     #[test]
-<<<<<<< HEAD
+    fn simple_logger_smoke_test() {
+        let mut logger_test = SimpleLogger {};
+        logger_test.log("Example Log".to_string());
+    }
+
+    #[test]
+    fn test_test_logger() {
+        let mut logger = TestLogger { log: Vec::new() };
+        logger.log("test".to_string());
+        assert_eq!(logger.dump(), "[\"test\"]".to_string());
+    }
+
+    #[test]
     fn test_channel_logger() {
         let (tx, rx) = ChannelLogger::setup();
         let mut logger = ChannelLogger::new("Me".to_string(), tx.clone());
@@ -102,18 +103,4 @@
             Err(_) => assert!(false),
         }
     }
-=======
-    fn simple_logger_smoke_test() {
-        let mut logger_test = SimpleLogger {};
-        logger_test.log("Example Log".to_string());
-    }
-
-    #[test]
-    fn test_test_logger() {
-        let mut logger = TestLogger { log: Vec::new() };
-        logger.log("test".to_string());
-        assert_eq!(logger.dump(), "[\"test\"]".to_string());
-    }
-
->>>>>>> 734be232
 }