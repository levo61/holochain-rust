extern crate serde_json;
use crate::context::Context;
use holochain_core_types::{
    cas::{content::Address, storage::ContentAddressableStorage},
    crud_status::{CrudStatus, LINK_NAME, STATUS_NAME},
    eav::{EntityAttributeValueIndex, IndexQuery},
    entry::{Entry, EntryWithMeta},
    error::HolochainError,
};

<<<<<<< HEAD
use std::{collections::BTreeSet, convert::TryInto, str::FromStr, sync::Arc};
=======
use std::{
    collections::HashSet,
    convert::TryInto,
    str::FromStr,
    sync::{Arc, RwLock},
};
>>>>>>> c69f0963

pub(crate) fn get_entry_from_cas(
    storage: &Arc<RwLock<dyn ContentAddressableStorage>>,
    address: &Address,
) -> Result<Option<Entry>, HolochainError> {
    let json = (*storage.read().unwrap()).fetch(&address)?;
    let entry: Option<Entry> = json
        .and_then(|js| js.try_into().ok())
        .map(|s: Entry| s.into());
    Ok(entry)
}

pub(crate) fn get_entry_from_agent(
    context: &Arc<Context>,
    address: &Address,
) -> Result<Option<Entry>, HolochainError> {
    let cas = context.state().unwrap().agent().chain().content_storage();
    get_entry_from_cas(&cas.clone(), address)
}

pub(crate) fn get_entry_from_dht(
    context: &Arc<Context>,
    address: &Address,
) -> Result<Option<Entry>, HolochainError> {
    let cas = context.state().unwrap().dht().content_storage();
    get_entry_from_cas(&cas.clone(), address)
}

pub(crate) fn get_entry_crud_meta_from_dht(
    context: &Arc<Context>,
    address: Address,
) -> Result<Option<(CrudStatus, Option<Address>)>, HolochainError> {
    let dht = context.state().unwrap().dht().meta_storage();
    let storage = &dht.clone();
    // Get crud-status
    let status_eavs = (*storage.read().unwrap()).fetch_eavi(
        Some(address.clone()),
        Some(STATUS_NAME.to_string()),
        None,
        IndexQuery::default(),
    )?;
    if status_eavs.len() == 0 {
        return Ok(None);
    }
    let mut crud_status = CrudStatus::Live;
    // TODO waiting for update/remove_eav() assert!(status_eavs.len() <= 1);
    // For now look for crud-status by life-cycle order: Deleted, Modified, Live
    let has_deleted = status_eavs
        .clone()
        .into_iter()
        .filter(|e| {
            CrudStatus::from_str(String::from(e.value()).as_ref()) == Ok(CrudStatus::Deleted)
        })
        .collect::<BTreeSet<EntityAttributeValueIndex>>()
        .len()
        > 0;
    if has_deleted {
        crud_status = CrudStatus::Deleted;
    } else {
        let has_modified = status_eavs
            .into_iter()
            .filter(|e| {
                CrudStatus::from_str(String::from(e.value()).as_ref()) == Ok(CrudStatus::Modified)
            })
            .collect::<BTreeSet<EntityAttributeValueIndex>>()
            .len()
            > 0;
        if has_modified {
            crud_status = CrudStatus::Modified;
        }
    }
    // Get crud-link
    let mut maybe_crud_link = None;
    let link_eavs = (*storage.read().unwrap()).fetch_eavi(
        Some(address),
        Some(LINK_NAME.to_string()),
        None,
        IndexQuery::default(),
    )?;
    assert!(
        link_eavs.len() <= 1,
        "link_eavs.len() = {}",
        link_eavs.len()
    );
    if link_eavs.len() == 1 {
        maybe_crud_link = Some(link_eavs.iter().next().unwrap().value());
    }
    // Done
    Ok(Some((crud_status, maybe_crud_link)))
}

/// GetEntry Action Creator
///
/// Returns a future that resolves to an Ok(ActionWrapper) or an Err(error_message:String).
pub fn get_entry_with_meta<'a>(
    context: &'a Arc<Context>,
    address: Address,
) -> Result<Option<EntryWithMeta>, HolochainError> {
    // 1. try to get the entry
    let entry = match get_entry_from_dht(context, &address) {
        Err(err) => return Err(err),
        Ok(None) => return Ok(None),
        Ok(Some(entry)) => entry,
    };
    // 2. try to get the entry's metadata
    let maybe_meta = get_entry_crud_meta_from_dht(context, address);
    if let Err(err) = maybe_meta {
        return Err(err);
    }
    let (crud_status, maybe_crud_link) = maybe_meta
        .unwrap()
        .expect("Entry should have crud-status metadata");
    let item = EntryWithMeta {
        entry,
        crud_status,
        maybe_crud_link,
    };
    Ok(Some(item))
}

#[cfg(test)]
pub mod tests {
    use crate::instance::tests::test_context_with_state;
    use holochain_core_types::{cas::content::AddressableContent, entry::test_entry};

    #[test]
    fn get_entry_from_dht_cas() {
        let entry = test_entry();
        let context = test_context_with_state(None);
        let result = super::get_entry_from_dht(&context, &entry.address());
        assert_eq!(Ok(None), result);
        let storage = &context.state().unwrap().dht().content_storage().clone();
        (*storage.write().unwrap()).add(&entry).unwrap();
        let result = super::get_entry_from_dht(&context, &entry.address());
        assert_eq!(Ok(Some(entry.clone())), result);
    }
}<|MERGE_RESOLUTION|>--- conflicted
+++ resolved
@@ -8,16 +8,12 @@
     error::HolochainError,
 };
 
-<<<<<<< HEAD
-use std::{collections::BTreeSet, convert::TryInto, str::FromStr, sync::Arc};
-=======
 use std::{
-    collections::HashSet,
+    collections::BTreeSet,
     convert::TryInto,
     str::FromStr,
     sync::{Arc, RwLock},
 };
->>>>>>> c69f0963
 
 pub(crate) fn get_entry_from_cas(
     storage: &Arc<RwLock<dyn ContentAddressableStorage>>,
