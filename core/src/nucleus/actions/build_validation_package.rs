extern crate futures;
extern crate serde_json;
use action::{Action, ActionWrapper};
use agent;
use context::Context;
use futures::{future, Async, Future};
use holochain_core_types::{
    cas::content::AddressableContent,
    chain_header::ChainHeader,
<<<<<<< HEAD
    entry::{entry_type::EntryType, Entry},
=======
    entry::{entry_type::EntryType, Entry, SerializedEntry},
>>>>>>> 51b54414
    error::HolochainError,
    validation::{ValidationPackage, ValidationPackageDefinition::*},
};
use nucleus::ribosome::callback::{
    validation_package::get_validation_package_definition, CallbackResult,
};
use snowflake;
use std::{convert::TryInto, sync::Arc, thread};

pub fn build_validation_package(
    entry: &Entry,
    context: &Arc<Context>,
) -> Box<dyn Future<Item = ValidationPackage, Error = HolochainError>> {
    let id = snowflake::ProcessUniqueId::new();

<<<<<<< HEAD
    match context
        .state()
        .unwrap()
        .nucleus()
        .dna()
        .unwrap()
        .get_zome_name_for_app_entry_type(&match entry.entry_type() {
            EntryType::App(app_entry_type) => app_entry_type,
            _ => {
                return Box::new(future::err(HolochainError::ValidationFailed(format!(
                    "System validation not supported yet: {:?}",
                    entry.entry_type(),
                ))))
            }
        }) {
        None => {
=======
    if let EntryType::App(_) = entry.entry_type() {
        if context
            .state()
            .unwrap()
            .nucleus()
            .dna()
            .unwrap()
            .get_zome_name_for_entry_type(&entry.entry_type().to_string())
            .is_none()
        {
>>>>>>> 51b54414
            return Box::new(future::err(HolochainError::ValidationFailed(format!(
                "Unknown entry type: '{}'",
                String::from(entry.entry_type().to_owned())
            ))));
        }
    }

    {
        let id = id.clone();
        let entry = entry.clone();
        let context = context.clone();
        let entry_header = chain_header(entry.clone(), &context).unwrap_or(
            // TODO: make sure that we don't run into race conditions with respect to the chain
            // We need the source chain header as part of the validation package.
            // For an already committed entry (when asked to deliver the validation package to
            // a DHT node) we should have gotten one from chain_header() above.
            // But when we commit an entry, there is no header for it in the chain yet.
            // That is why we have to create a pre-flight header here.
            // If there is another zome function call that also calls commit before this commit
            // is done, we might create two pre-flight chain headers linking to the same
            // previous header. Since these pre-flight headers are not written to the chain
            // and just used for the validation, I don't see why it would be a problem.
            // If it was a problem, we would have to make sure that the whole commit process
            // (including validtion) is atomic.
            agent::state::create_new_chain_header(&entry, &*context.state().unwrap().agent()),
        );

        thread::spawn(move || {
            let maybe_callback_result = get_validation_package_definition(&entry, context.clone());
            let maybe_validation_package = maybe_callback_result
                .and_then(|callback_result| match callback_result {
                    CallbackResult::Fail(error_string) => {
                        Err(HolochainError::ErrorGeneric(error_string))
                    }
                    CallbackResult::ValidationPackageDefinition(def) => Ok(def),
                    CallbackResult::NotImplemented => Err(HolochainError::ErrorGeneric(format!(
                        "ValidationPackage callback not implemented for {:?}",
                        entry.entry_type().clone()
                    ))),
                    _ => unreachable!(),
                })
                .and_then(|package_definition| {
                    Ok(match package_definition {
                        Entry => ValidationPackage::only_header(entry_header),
                        ChainEntries => {
                            let mut package = ValidationPackage::only_header(entry_header);
                            package.source_chain_entries = Some(all_public_chain_entries(&context));
                            package
                        }
                        ChainHeaders => {
                            let mut package = ValidationPackage::only_header(entry_header);
                            package.source_chain_headers = Some(all_public_chain_headers(&context));
                            package
                        }
                        ChainFull => {
                            let mut package = ValidationPackage::only_header(entry_header);
                            package.source_chain_entries = Some(all_public_chain_entries(&context));
                            package.source_chain_headers = Some(all_public_chain_headers(&context));
                            package
                        }
                        Custom(string) => {
                            let mut package = ValidationPackage::only_header(entry_header);
                            package.custom = Some(string);
                            package
                        }
                    })
                });

            context
                .action_channel
                .send(ActionWrapper::new(Action::ReturnValidationPackage((
                    id,
                    maybe_validation_package,
                ))))
                .expect("action channel to be open in reducer");
        });
    }

    Box::new(ValidationPackageFuture {
        context: context.clone(),
        key: id,
    })
}

fn chain_header(entry: Entry, context: &Arc<Context>) -> Option<ChainHeader> {
    let chain = context.state().unwrap().agent().chain();
    let top_header = context.state().unwrap().agent().top_chain_header();
    chain
        .iter(&top_header)
        .find(|ref header| *header.entry_address() == entry.address())
}

fn all_public_chain_entries(context: &Arc<Context>) -> Vec<Entry> {
    let chain = context.state().unwrap().agent().chain();
    let top_header = context.state().unwrap().agent().top_chain_header();
    chain
        .iter(&top_header)
        .filter(|ref chain_header| chain_header.entry_type().can_publish())
        .map(|chain_header| {
            let storage = chain.content_storage().clone();
            let json = (*storage.read().unwrap())
                .fetch(chain_header.entry_address())
                .expect("Could not fetch from CAS");
            json.expect("Could not find CAS for existing chain header")
                .try_into()
                .expect("Could not convert to serialized entry")
        })
        .collect::<Vec<_>>()
}

fn all_public_chain_headers(context: &Arc<Context>) -> Vec<ChainHeader> {
    let chain = context.state().unwrap().agent().chain();
    let top_header = context.state().unwrap().agent().top_chain_header();
    chain
        .iter(&top_header)
        .filter(|ref chain_header| chain_header.entry_type().can_publish())
        .collect::<Vec<_>>()
}

/// ValidationPackageFuture resolves to the ValidationPackage or a HolochainError.
pub struct ValidationPackageFuture {
    context: Arc<Context>,
    key: snowflake::ProcessUniqueId,
}

impl Future for ValidationPackageFuture {
    type Item = ValidationPackage;
    type Error = HolochainError;

    fn poll(
        &mut self,
        cx: &mut futures::task::Context<'_>,
    ) -> Result<Async<Self::Item>, Self::Error> {
        //
        // TODO: connect the waker to state updates for performance reasons
        // See: https://github.com/holochain/holochain-rust/issues/314
        //
        cx.waker().wake();
        if let Some(state) = self.context.state() {
            match state.nucleus().validation_packages.get(&self.key) {
                Some(Ok(validation_package)) => {
                    Ok(futures::Async::Ready(validation_package.clone()))
                }
                Some(Err(error)) => Err(error.clone()),
                None => Ok(futures::Async::Pending),
            }
        } else {
            Ok(futures::Async::Pending)
        }
    }
}

#[cfg(test)]
mod tests {
    use super::*;
    use nucleus::actions::tests::*;

    use futures::executor::block_on;
    use holochain_core_types::validation::ValidationPackage;

    #[test]
    fn test_building_validation_package_entry() {
        let (_instance, context) = instance();

        // adding other entries to not have special case of empty chain
        commit(test_entry_package_chain_entries(), &context);
        commit(test_entry_package_chain_full(), &context);

        // commit entry to build validation package for
        let chain_header = commit(test_entry_package_entry(), &context);

        let maybe_validation_package = block_on(build_validation_package(
            &test_entry_package_entry(),
            &context.clone(),
        ));
        println!("{:?}", maybe_validation_package);
        assert!(maybe_validation_package.is_ok());

        let expected = ValidationPackage {
            chain_header: Some(chain_header),
            source_chain_entries: None,
            source_chain_headers: None,
            custom: None,
        };

        assert_eq!(maybe_validation_package.unwrap(), expected);
    }

    #[test]
    fn test_building_validation_package_chain_entries() {
        let (_instance, context) = instance();

        // adding other entries to not have special case of empty chain
        commit(test_entry_package_chain_entries(), &context);
        commit(test_entry_package_chain_full(), &context);

        // commit entry to build validation package for
        let chain_header = commit(test_entry_package_chain_entries(), &context);

        let maybe_validation_package = block_on(build_validation_package(
            &test_entry_package_chain_entries(),
            &context.clone(),
        ));
        assert!(maybe_validation_package.is_ok());

        let expected = ValidationPackage {
            chain_header: Some(chain_header),
            source_chain_entries: Some(all_public_chain_entries(&context)),
            source_chain_headers: None,
            custom: None,
        };

        assert_eq!(maybe_validation_package.unwrap(), expected);
    }

    #[test]
    fn test_building_validation_package_chain_headers() {
        let (_instance, context) = instance();

        // adding other entries to not have special case of empty chain
        commit(test_entry_package_chain_entries(), &context);
        commit(test_entry_package_chain_full(), &context);

        // commit entry to build validation package for
        let chain_header = commit(test_entry_package_chain_headers(), &context);

        let maybe_validation_package = block_on(build_validation_package(
            &test_entry_package_chain_headers(),
            &context.clone(),
        ));
        assert!(maybe_validation_package.is_ok());

        let expected = ValidationPackage {
            chain_header: Some(chain_header),
            source_chain_entries: None,
            source_chain_headers: Some(all_public_chain_headers(&context)),
            custom: None,
        };

        assert_eq!(maybe_validation_package.unwrap(), expected);
    }

    #[test]
    fn test_building_validation_package_chain_full() {
        let (_instance, context) = instance();

        // adding other entries to not have special case of empty chain
        commit(test_entry_package_chain_entries(), &context);
        commit(test_entry_package_entry(), &context);

        // commit entry to build validation package for
        let chain_header = commit(test_entry_package_chain_full(), &context);

        let maybe_validation_package = block_on(build_validation_package(
            &test_entry_package_chain_full(),
            &context.clone(),
        ));
        assert!(maybe_validation_package.is_ok());

        let expected = ValidationPackage {
            chain_header: Some(chain_header),
            source_chain_entries: Some(all_public_chain_entries(&context)),
            source_chain_headers: Some(all_public_chain_headers(&context)),
            custom: None,
        };

        assert_eq!(maybe_validation_package.unwrap(), expected);
    }
}<|MERGE_RESOLUTION|>--- conflicted
+++ resolved
@@ -7,11 +7,7 @@
 use holochain_core_types::{
     cas::content::AddressableContent,
     chain_header::ChainHeader,
-<<<<<<< HEAD
     entry::{entry_type::EntryType, Entry},
-=======
-    entry::{entry_type::EntryType, Entry, SerializedEntry},
->>>>>>> 51b54414
     error::HolochainError,
     validation::{ValidationPackage, ValidationPackageDefinition::*},
 };
@@ -27,24 +23,6 @@
 ) -> Box<dyn Future<Item = ValidationPackage, Error = HolochainError>> {
     let id = snowflake::ProcessUniqueId::new();
 
-<<<<<<< HEAD
-    match context
-        .state()
-        .unwrap()
-        .nucleus()
-        .dna()
-        .unwrap()
-        .get_zome_name_for_app_entry_type(&match entry.entry_type() {
-            EntryType::App(app_entry_type) => app_entry_type,
-            _ => {
-                return Box::new(future::err(HolochainError::ValidationFailed(format!(
-                    "System validation not supported yet: {:?}",
-                    entry.entry_type(),
-                ))))
-            }
-        }) {
-        None => {
-=======
     if let EntryType::App(_) = entry.entry_type() {
         if context
             .state()
@@ -52,10 +30,17 @@
             .nucleus()
             .dna()
             .unwrap()
-            .get_zome_name_for_entry_type(&entry.entry_type().to_string())
+            .get_zome_name_for_app_entry_type(&match entry.entry_type() {
+                EntryType::App(app_entry_type) => app_entry_type,
+                _ => {
+                    return Box::new(future::err(HolochainError::ValidationFailed(format!(
+                        "Attempted to validate system entry type {:?}",
+                        entry.entry_type()
+                    ))))
+                }
+            })
             .is_none()
         {
->>>>>>> 51b54414
             return Box::new(future::err(HolochainError::ValidationFailed(format!(
                 "Unknown entry type: '{}'",
                 String::from(entry.entry_type().to_owned())
