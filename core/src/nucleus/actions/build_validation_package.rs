extern crate futures;
extern crate serde_json;
use action::{Action, ActionWrapper};
use agent;
use context::Context;
use futures::{future, Async, Future};
use holochain_core_types::{
    cas::{content::AddressableContent, storage::ContentAddressableStorage},
    chain_header::ChainHeader,
    entry::Entry,
    error::HolochainError,
    validation::{ValidationPackage, ValidationPackageDefinition::*},
};
use nucleus::ribosome::callback::{self, CallbackResult};
use snowflake;
use std::{sync::Arc, thread};

pub fn build_validation_package(
    entry: &Entry,
    context: &Arc<Context>,
) -> Box<dyn Future<Item = ValidationPackage, Error = HolochainError>> {
    let id = snowflake::ProcessUniqueId::new();

    match context
        .state()
        .unwrap()
        .nucleus()
        .dna()
        .unwrap()
        .get_zome_name_for_entry_type(entry.entry_type().as_str())
    {
        None => {
            return Box::new(future::err(HolochainError::ValidationFailed(format!(
                "Unknown entry type: '{}'",
                entry.entry_type().as_str()
            ))));;
        }
        Some(_) => {
            let id = id.clone();
            let entry = entry.clone();
            let context = context.clone();
            let entry_header = chain_header(entry.clone(), &context).unwrap_or(
                // TODO: make sure that we don't run into race conditions with respect to the chain
                // We need the source chain header as part of the validation package.
                // For an already committed entry (when asked to deliver the validation package to
                // a DHT node) we should have gotten one from chain_header() above.
                // But when we commit an entry, there is no header for it in the chain yet.
                // That is why we have to create a pre-flight header here.
                // If there is another zome function call that also calls commit before this commit
                // is done, we might create two pre-flight chain headers linking to the same
                // previous header. Since these pre-flight headers are not written to the chain
                // and just used for the validation, I don't see why it would be a problem.
                // If it was a problem, we would have to make sure that the whole commit process
                // (including validtion) is atomic.
                agent::state::create_new_chain_header(&entry, &*context.state().unwrap().agent()),
            );

            thread::spawn(move || {
                let maybe_callback_result =
                    callback::validation_package::get_validation_package_definition(
                        entry.entry_type().clone(),
                        context.clone(),
                    );

                let maybe_validation_package = maybe_callback_result
                    .and_then(|callback_result| match callback_result {
                        CallbackResult::Fail(error_string) => {
                            Err(HolochainError::ErrorGeneric(error_string))
                        }
                        CallbackResult::ValidationPackageDefinition(def) => Ok(def),
                        CallbackResult::NotImplemented => {
                            Err(HolochainError::ErrorGeneric(format!(
                                "ValidationPackage callback not implemented for {:?}",
                                entry.entry_type().clone()
                            )))
                        }
                        _ => unreachable!(),
                    })
                    .and_then(|package_definition| {
                        Ok(match package_definition {
                            Entry => ValidationPackage::only_header(entry_header),
                            ChainEntries => {
                                let mut package = ValidationPackage::only_header(entry_header);
                                package.source_chain_entries =
                                    Some(all_public_chain_entries(&context));
                                package
                            }
                            ChainHeaders => {
                                let mut package = ValidationPackage::only_header(entry_header);
                                package.source_chain_headers =
                                    Some(all_public_chain_headers(&context));
                                package
                            }
                            ChainFull => {
                                let mut package = ValidationPackage::only_header(entry_header);
                                package.source_chain_entries =
                                    Some(all_public_chain_entries(&context));
                                package.source_chain_headers =
                                    Some(all_public_chain_headers(&context));
                                package
                            }
                            Custom(string) => {
                                let mut package = ValidationPackage::only_header(entry_header);
                                package.custom = Some(string);
                                package
                            }
                        })
                    });

                context
                    .action_channel
                    .send(ActionWrapper::new(Action::ReturnValidationPackage((
                        id,
                        maybe_validation_package,
                    ))))
                    .expect("action channel to be open in reducer");
            });
        }
    };

    Box::new(ValidationPackageFuture {
        context: context.clone(),
        key: id,
    })
}

fn chain_header(entry: Entry, context: &Arc<Context>) -> Option<ChainHeader> {
    let chain = context.state().unwrap().agent().chain();
    let top_header = context.state().unwrap().agent().top_chain_header();
    chain
        .iter(&top_header)
        .find(|ref header| *header.entry_address() == entry.address())
}

fn all_public_chain_entries(context: &Arc<Context>) -> Vec<Entry> {
    let chain = context.state().unwrap().agent().chain();
    let top_header = context.state().unwrap().agent().top_chain_header();
    chain
        .iter(&top_header)
        .filter(|ref chain_header| chain_header.entry_type().can_publish())
        .map(|chain_header| {
            let entry: Option<Entry> = chain
                .content_storage()
                .fetch(chain_header.entry_address())
                .expect("Could not fetch from CAS");
            entry.expect("Could not find entry in CAS for existing chain header")
        })
        .collect::<Vec<_>>()
}

fn all_public_chain_headers(context: &Arc<Context>) -> Vec<ChainHeader> {
    let chain = context.state().unwrap().agent().chain();
    let top_header = context.state().unwrap().agent().top_chain_header();
    chain
        .iter(&top_header)
        .filter(|ref chain_header| chain_header.entry_type().can_publish())
        .collect::<Vec<_>>()
}

/// ValidationPackageFuture resolves to the ValidationPackage or a HolochainError.
pub struct ValidationPackageFuture {
    context: Arc<Context>,
    key: snowflake::ProcessUniqueId,
}

impl Future for ValidationPackageFuture {
    type Item = ValidationPackage;
    type Error = HolochainError;

    fn poll(
        &mut self,
        cx: &mut futures::task::Context<'_>,
    ) -> Result<Async<Self::Item>, Self::Error> {
        //
        // TODO: connect the waker to state updates for performance reasons
        // See: https://github.com/holochain/holochain-rust/issues/314
        //
        cx.waker().wake();
        if let Some(state) = self.context.state() {
            match state.nucleus().validation_packages.get(&self.key) {
                Some(Ok(validation_package)) => {
                    Ok(futures::Async::Ready(validation_package.clone()))
                }
                Some(Err(error)) => Err(error.clone()),
                None => Ok(futures::Async::Pending),
            }
        } else {
            Ok(futures::Async::Pending)
        }
    }
}

#[cfg(test)]
mod tests {
    use super::*;
<<<<<<< HEAD
    use nucleus::actions::tests::*;
=======
    use agent::actions::commit::commit_entry;
    use context::Context;
    use futures::executor::block_on;
    use holochain_core_types::{
        cas::content::AddressableContent, chain_header::ChainHeader, entry::Entry,
        entry_type::EntryType, validation::ValidationPackage,
    };
    use holochain_dna::zome::{capabilities::Capability, entry_types::EntryTypeDef};
    use instance::{
        tests::{test_context, test_instance},
        Instance,
    };
    use std::sync::Arc;
    use test_utils::*;

    #[cfg_attr(tarpaulin, skip)]
    fn instance() -> (Instance, Arc<Context>) {
        // Setup the holochain instance
        let wasm =
            create_wasm_from_file("src/nucleus/actions/wasm-test/target/wasm32-unknown-unknown/release/nucleus_actions_tests.wasm");

        let mut dna = create_test_dna_with_cap("test_zome", "test_cap", &Capability::new(), &wasm);

        dna.zomes
            .get_mut("test_zome")
            .unwrap()
            .entry_types
            .insert(String::from("package_entry"), EntryTypeDef::new());
        dna.zomes
            .get_mut("test_zome")
            .unwrap()
            .entry_types
            .insert(String::from("package_chain_entries"), EntryTypeDef::new());
        dna.zomes
            .get_mut("test_zome")
            .unwrap()
            .entry_types
            .insert(String::from("package_chain_headers"), EntryTypeDef::new());
        dna.zomes
            .get_mut("test_zome")
            .unwrap()
            .entry_types
            .insert(String::from("package_chain_full"), EntryTypeDef::new());

        let instance = test_instance(dna).expect("Could not create test instance");
        let context = test_context("joan");
        let initialized_context = instance.initialize_context(context);

        (instance, initialized_context)
    }

    #[cfg_attr(tarpaulin, skip)]
    fn test_entry_package_entry() -> Entry {
        Entry::new(
            &EntryType::App(String::from("package_entry")),
            &String::from("test value"),
        )
    }

    #[cfg_attr(tarpaulin, skip)]
    fn test_entry_package_chain_entries() -> Entry {
        Entry::new(
            &EntryType::App(String::from("package_chain_entries")),
            &String::from("test value"),
        )
    }

    #[cfg_attr(tarpaulin, skip)]
    fn test_entry_package_chain_headers() -> Entry {
        Entry::new(
            &EntryType::App(String::from("package_chain_headers")),
            &String::from("test value"),
        )
    }

    #[cfg_attr(tarpaulin, skip)]
    fn test_entry_package_chain_full() -> Entry {
        Entry::new(
            &EntryType::App(String::from("package_chain_full")),
            &String::from("test value"),
        )
    }
>>>>>>> 25abcd8c

    use futures::executor::block_on;
    use holochain_core_types::validation::ValidationPackage;

    #[test]
    fn test_building_validation_package_entry() {
        let (_instance, context) = instance();

        // adding other entries to not have special case of empty chain
        commit(test_entry_package_chain_entries(), &context);
        commit(test_entry_package_chain_full(), &context);

        // commit entry to build validation package for
        let chain_header = commit(test_entry_package_entry(), &context);

        let maybe_validation_package = block_on(build_validation_package(
            &test_entry_package_entry(),
            &context.clone(),
        ));
        println!("{:?}", maybe_validation_package);
        assert!(maybe_validation_package.is_ok());

        let expected = ValidationPackage {
            chain_header: Some(chain_header),
            source_chain_entries: None,
            source_chain_headers: None,
            custom: None,
        };

        assert_eq!(maybe_validation_package.unwrap(), expected);
    }

    #[test]
    fn test_building_validation_package_chain_entries() {
        let (_instance, context) = instance();

        // adding other entries to not have special case of empty chain
        commit(test_entry_package_chain_entries(), &context);
        commit(test_entry_package_chain_full(), &context);

        // commit entry to build validation package for
        let chain_header = commit(test_entry_package_chain_entries(), &context);

        let maybe_validation_package = block_on(build_validation_package(
            &test_entry_package_chain_entries(),
            &context.clone(),
        ));
        assert!(maybe_validation_package.is_ok());

        let expected = ValidationPackage {
            chain_header: Some(chain_header),
            source_chain_entries: Some(all_public_chain_entries(&context)),
            source_chain_headers: None,
            custom: None,
        };

        assert_eq!(maybe_validation_package.unwrap(), expected);
    }

    #[test]
    fn test_building_validation_package_chain_headers() {
        let (_instance, context) = instance();

        // adding other entries to not have special case of empty chain
        commit(test_entry_package_chain_entries(), &context);
        commit(test_entry_package_chain_full(), &context);

        // commit entry to build validation package for
        let chain_header = commit(test_entry_package_chain_headers(), &context);

        let maybe_validation_package = block_on(build_validation_package(
            &test_entry_package_chain_headers(),
            &context.clone(),
        ));
        assert!(maybe_validation_package.is_ok());

        let expected = ValidationPackage {
            chain_header: Some(chain_header),
            source_chain_entries: None,
            source_chain_headers: Some(all_public_chain_headers(&context)),
            custom: None,
        };

        assert_eq!(maybe_validation_package.unwrap(), expected);
    }

    #[test]
    fn test_building_validation_package_chain_full() {
        let (_instance, context) = instance();

        // adding other entries to not have special case of empty chain
        commit(test_entry_package_chain_entries(), &context);
        commit(test_entry_package_entry(), &context);

        // commit entry to build validation package for
        let chain_header = commit(test_entry_package_chain_full(), &context);

        let maybe_validation_package = block_on(build_validation_package(
            &test_entry_package_chain_full(),
            &context.clone(),
        ));
        assert!(maybe_validation_package.is_ok());

        let expected = ValidationPackage {
            chain_header: Some(chain_header),
            source_chain_entries: Some(all_public_chain_entries(&context)),
            source_chain_headers: Some(all_public_chain_headers(&context)),
            custom: None,
        };

        assert_eq!(maybe_validation_package.unwrap(), expected);
    }
}<|MERGE_RESOLUTION|>--- conflicted
+++ resolved
@@ -193,92 +193,7 @@
 #[cfg(test)]
 mod tests {
     use super::*;
-<<<<<<< HEAD
     use nucleus::actions::tests::*;
-=======
-    use agent::actions::commit::commit_entry;
-    use context::Context;
-    use futures::executor::block_on;
-    use holochain_core_types::{
-        cas::content::AddressableContent, chain_header::ChainHeader, entry::Entry,
-        entry_type::EntryType, validation::ValidationPackage,
-    };
-    use holochain_dna::zome::{capabilities::Capability, entry_types::EntryTypeDef};
-    use instance::{
-        tests::{test_context, test_instance},
-        Instance,
-    };
-    use std::sync::Arc;
-    use test_utils::*;
-
-    #[cfg_attr(tarpaulin, skip)]
-    fn instance() -> (Instance, Arc<Context>) {
-        // Setup the holochain instance
-        let wasm =
-            create_wasm_from_file("src/nucleus/actions/wasm-test/target/wasm32-unknown-unknown/release/nucleus_actions_tests.wasm");
-
-        let mut dna = create_test_dna_with_cap("test_zome", "test_cap", &Capability::new(), &wasm);
-
-        dna.zomes
-            .get_mut("test_zome")
-            .unwrap()
-            .entry_types
-            .insert(String::from("package_entry"), EntryTypeDef::new());
-        dna.zomes
-            .get_mut("test_zome")
-            .unwrap()
-            .entry_types
-            .insert(String::from("package_chain_entries"), EntryTypeDef::new());
-        dna.zomes
-            .get_mut("test_zome")
-            .unwrap()
-            .entry_types
-            .insert(String::from("package_chain_headers"), EntryTypeDef::new());
-        dna.zomes
-            .get_mut("test_zome")
-            .unwrap()
-            .entry_types
-            .insert(String::from("package_chain_full"), EntryTypeDef::new());
-
-        let instance = test_instance(dna).expect("Could not create test instance");
-        let context = test_context("joan");
-        let initialized_context = instance.initialize_context(context);
-
-        (instance, initialized_context)
-    }
-
-    #[cfg_attr(tarpaulin, skip)]
-    fn test_entry_package_entry() -> Entry {
-        Entry::new(
-            &EntryType::App(String::from("package_entry")),
-            &String::from("test value"),
-        )
-    }
-
-    #[cfg_attr(tarpaulin, skip)]
-    fn test_entry_package_chain_entries() -> Entry {
-        Entry::new(
-            &EntryType::App(String::from("package_chain_entries")),
-            &String::from("test value"),
-        )
-    }
-
-    #[cfg_attr(tarpaulin, skip)]
-    fn test_entry_package_chain_headers() -> Entry {
-        Entry::new(
-            &EntryType::App(String::from("package_chain_headers")),
-            &String::from("test value"),
-        )
-    }
-
-    #[cfg_attr(tarpaulin, skip)]
-    fn test_entry_package_chain_full() -> Entry {
-        Entry::new(
-            &EntryType::App(String::from("package_chain_full")),
-            &String::from("test value"),
-        )
-    }
->>>>>>> 25abcd8c
 
     use futures::executor::block_on;
     use holochain_core_types::validation::ValidationPackage;
