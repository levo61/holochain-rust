--- conflicted
+++ resolved
@@ -9,13 +9,8 @@
 
 use context::Context;
 use holochain_core_types::{
-<<<<<<< HEAD
-    dna::{wasm::DnaWasm, zome::capabilities::ReservedCapabilityNames, Dna},
+    dna::{wasm::DnaWasm, zome::capabilities::ReservedCapabilityNames},
     entry::Entry,
-=======
-    dna::{wasm::DnaWasm, zome::capabilities::ReservedCapabilityNames},
-    entry::SerializedEntry,
->>>>>>> 51b54414
     error::{HolochainError, RibosomeReturnCode},
     json::{default_to_json, JsonString},
     validation::ValidationPackageDefinition,
