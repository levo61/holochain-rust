--- conflicted
+++ resolved
@@ -19,12 +19,9 @@
 use num_traits::FromPrimitive;
 use std::{str::FromStr, sync::mpsc::Sender};
 
-<<<<<<< HEAD
+
 /// Enumeration of all Zome Callbacks known and used by Holochain
 /// Enumeration can convert to str
-=======
-// Callback functions are zome logic called by HC actions
->>>>>>> ebba43d3
 // @TODO should each one be an action, e.g. Action::Genesis(Zome)?
 // @see https://github.com/holochain/holochain-rust/issues/200
 
