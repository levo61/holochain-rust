--- conflicted
+++ resolved
@@ -59,16 +59,11 @@
     /// Note that From<T> for JsonString automatically implements Into
     /// Input should be a a json string.
     /// Returns a Result suitable to return directly from a zome API function, i.e. an encoded allocation
-<<<<<<< HEAD
     pub fn store_as_json_string<J: Into<JsonString>>(
         &mut self,
         jsonable: J,
-    ) -> Result<Option<RuntimeValue>, Trap> {
+    ) -> ZomeApiResult {
         let j: JsonString = jsonable.into();
-
-=======
-    pub fn store_utf8(&mut self, json_str: &str) -> ZomeApiResult {
->>>>>>> d23223b0
         // write str to runtime memory
         let mut s_bytes: Vec<_> = j.into_bytes();
         s_bytes.push(0); // Add string terminate character (important)
