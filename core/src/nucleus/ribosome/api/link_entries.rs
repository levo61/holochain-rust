--- conflicted
+++ resolved
@@ -31,39 +31,8 @@
     let entry = link_add_entry.to_entry();
 
     // Wait for future to be resolved
-<<<<<<< HEAD
-    let result: Result<(), HolochainError> = block_on(
-        // 1. Build the context needed for validation of the entry
-        build_validation_package(&link_add_entry.to_entry(), &runtime.context)
-            .and_then(|validation_package| {
-                future::ready(Ok(ValidationData {
-                    package: validation_package,
-                    sources: vec![Address::from("<insert your agent key here>")],
-                    lifecycle: EntryLifecycle::Chain,
-                    action: EntryAction::Commit,
-                }))
-            })
-            // 2. Validate the entry
-            .and_then(|validation_data| {
-                validate_entry(entry.clone(), validation_data, &runtime.context)
-            })
-            // 3. Commit the valid entry to chain and DHT
-            .and_then(|_| {
-                commit_entry(
-                    entry.clone(),
-                    None,
-                    &runtime.context.action_channel,
-                    &runtime.context,
-                )
-            })
-            // 4. Add link to the DHT's meta system so it can actually be retrieved
-            //    when looked-up via the base
-            .and_then(|_| add_link(&input.to_link(), &runtime.context)),
-    );
-=======
     let result: Result<(), HolochainError> =
         block_on(author_entry(&entry, &runtime.context)).map(|_| ());
->>>>>>> 9b131a98
 
     runtime.store_result(result)
 }
@@ -167,17 +136,7 @@
     fn returns_ok_if_base_is_present() {
         let (instance, context) = create_test_instance();
 
-<<<<<<< HEAD
-        block_on(commit_entry(
-            test_entry(),
-            None,
-            &context.action_channel.clone(),
-            &context,
-        ))
-        .expect("Could not commit entry for testing");
-=======
-        block_on(commit_entry(test_entry(), &context)).expect("Could not commit entry for testing");
->>>>>>> 9b131a98
+        block_on(commit_entry(test_entry(), None, &context)).expect("Could not commit entry for testing");
 
         let call_result = test_zome_api_function_call(
             &context.get_dna().unwrap().name.to_string(),
@@ -199,17 +158,7 @@
     fn errors_with_wrong_tag() {
         let (instance, context) = create_test_instance();
 
-<<<<<<< HEAD
-        block_on(commit_entry(
-            test_entry(),
-            None,
-            &context.action_channel.clone(),
-            &context,
-        ))
-        .expect("Could not commit entry for testing");
-=======
-        block_on(commit_entry(test_entry(), &context)).expect("Could not commit entry for testing");
->>>>>>> 9b131a98
+        block_on(commit_entry(test_entry(), None, &context)).expect("Could not commit entry for testing");
 
         let call_result = test_zome_api_function_call(
             &context.get_dna().unwrap().name.to_string(),
@@ -230,28 +179,10 @@
     fn works_with_linked_from_defined_link() {
         let (instance, context) = create_test_instance();
 
-<<<<<<< HEAD
-        block_on(commit_entry(
-            test_entry(),
-            None,
-            &context.action_channel.clone(),
-            &context,
-        ))
+        block_on(commit_entry(test_entry(), None, &context)).expect("Could not commit entry for testing");
+
+        block_on(commit_entry(test_entry_b(), None, &context))
         .expect("Could not commit entry for testing");
-
-        block_on(commit_entry(
-            test_entry_b(),
-            None,
-            &context.action_channel.clone(),
-            &context,
-        ))
-        .expect("Could not commit entry for testing");
-=======
-        block_on(commit_entry(test_entry(), &context)).expect("Could not commit entry for testing");
-
-        block_on(commit_entry(test_entry_b(), &context))
-            .expect("Could not commit entry for testing");
->>>>>>> 9b131a98
 
         let call_result = test_zome_api_function_call(
             &context.get_dna().unwrap().name.to_string(),
