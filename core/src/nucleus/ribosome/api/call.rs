use action::{Action, ActionWrapper};
use context::Context;
use holochain_core_types::error::HolochainError;
use holochain_dna::zome::capabilities::Membrane;
use holochain_wasm_utils::api_serialization::ZomeFnCallArgs;
use instance::RECV_DEFAULT_TIMEOUT_MS;
use nucleus::{
    get_capability_with_zome_call, launch_zome_fn_call,
    ribosome::{api::ZomeApiResult, Runtime},
    state::NucleusState,
    ZomeFnCall,
};
<<<<<<< HEAD
use std::{
    convert::TryFrom,
    sync::{mpsc::channel, Arc},
};
use wasmi::{RuntimeArgs, RuntimeValue, Trap};
=======
use serde_json;
use std::sync::{mpsc::channel, Arc};
use wasmi::{RuntimeArgs, RuntimeValue};
>>>>>>> d23223b0

// ZomeFnCallArgs to ZomeFnCall
impl ZomeFnCall {
    fn from_args(args: ZomeFnCallArgs) -> Self {
        ZomeFnCall::new(&args.zome_name, &args.cap_name, &args.fn_name, args.fn_args)
    }
}

/// HcApiFuncIndex::CALL function code
/// args: [0] encoded MemoryAllocation as u32
/// expected complex argument: {zome_name: String, cap_name: String, fn_name: String, args: String}
/// args from API call are converted into a ZomeFnCall
/// Launch an Action::Call with newly formed ZomeFnCall
/// Waits for a ZomeFnResult
/// Returns an HcApiReturnCode as I32
pub fn invoke_call(runtime: &mut Runtime, args: &RuntimeArgs) -> ZomeApiResult {
    // deserialize args
    let args_str = runtime.load_json_string_from_args(&args);
    println!("invoke_call args_str: {:?}", args_str);

    let input = match ZomeFnCallArgs::try_from(args_str.clone()) {
        Ok(input) => input,
        // Exit on error
        Err(_) => {
            println!("failed to deserialize: {:?}", args_str);
            return ribosome_error_code!(ArgumentDeserializationFailed);
        }
    };

    // ZomeFnCallArgs to ZomeFnCall
    let zome_call = ZomeFnCall::from_args(input);

    // Don't allow recursive calls
    if zome_call.same_fn_as(&runtime.zome_call) {
        return ribosome_error_code!(RecursiveCallForbidden);
    }

    // Create Call Action
    let action_wrapper = ActionWrapper::new(Action::Call(zome_call.clone()));
    // Send Action and block
    let (sender, receiver) = channel();
    ::instance::dispatch_action_with_observer(
        &runtime.context.action_channel,
        &runtime.context.observer_channel,
        action_wrapper.clone(),
        move |state: &::state::State| {
            // Observer waits for a ribosome_call_result
            let maybe_result = state.nucleus().zome_call_result(&zome_call);
            match maybe_result {
                Some(result) => {
                    // @TODO never panic in wasm
                    // @see https://github.com/holochain/holochain-rust/issues/159
                    sender
                        .send(result)
                        // the channel stays connected until the first message has been sent
                        // if this fails that means that it was called after having returned done=true
                        .expect("observer called after done");

                    true
                }
                None => false,
            }
        },
    );
    // TODO #97 - Return error if timeout or something failed
    // return Err(_);

    let action_result = receiver
        .recv_timeout(RECV_DEFAULT_TIMEOUT_MS)
        .expect("observer dropped before done");

    println!("invoke_call action_result: {:?}", action_result);

    // action_result should be a json str of the result of the zome function called
    match action_result {
<<<<<<< HEAD
        Ok(json_string) => runtime.store_as_json_string(json_string),
        // TODO send the holochain error instead
        Err(_hc_err) => ribosome_error_code!(Unspecified),
=======
        Err(hc_err) => runtime.store_as_json(core_error!(hc_err)),
        Ok(json_str) => runtime.store_utf8(&json_str),
>>>>>>> d23223b0
    }
}

/// Reduce Call Action
///   1. Checks for correctness of ZomeFnCall inside the Action
///   2. Checks for permission to access Capability
///   3. Execute the exposed Zome function in a separate thread
/// Send the result in a ReturnZomeFunctionResult Action on success or failure like ExecuteZomeFunction
pub(crate) fn reduce_call(
    context: Arc<Context>,
    state: &mut NucleusState,
    action_wrapper: &ActionWrapper,
) {
    // 1.Checks for correctness of ZomeFnCall
    let fn_call = match action_wrapper.action().clone() {
        Action::Call(call) => call,
        _ => unreachable!(),
    };
    // Get Capability
    if state.dna.is_none() {
        // Notify failure
        state
            .zome_calls
            .insert(fn_call.clone(), Some(Err(HolochainError::DnaMissing)));
        return;
    }
    let dna = state.dna.clone().unwrap();
    let maybe_cap = get_capability_with_zome_call(&dna, &fn_call);
    if let Err(fn_res) = maybe_cap {
        // Notify failure
        state
            .zome_calls
            .insert(fn_call.clone(), Some(fn_res.result()));
        return;
    }
    let cap = maybe_cap.unwrap().clone();

    // 2. Checks for permission to access Capability
    // TODO #301 - Do real Capability token check
    let can_call = match cap.cap_type.membrane {
        Membrane::Public => true,
        Membrane::Zome => {
            // TODO #301 - check if caller zome_name is same as called zome_name
            false
        }
        Membrane::Agent => {
            // TODO #301 - check if caller has Agent Capability
            false
        }
        Membrane::ApiKey => {
            // TODO #301 - check if caller has ApiKey Capability
            false
        }
    };
    if !can_call {
        // Notify failure
        state.zome_calls.insert(
            fn_call.clone(),
            Some(Err(HolochainError::DoesNotHaveCapabilityToken)),
        );
        return;
    }

    // 3. Get the exposed Zome function WASM and execute it in a separate thread
    let maybe_code = dna.get_wasm_from_zome_name(fn_call.zome_name.clone());
    let code =
        maybe_code.expect("zome not found, Should have failed before when getting capability.");
    state.zome_calls.insert(fn_call.clone(), None);
    launch_zome_fn_call(context, fn_call, &code, state.dna.clone().unwrap().name);
}

#[cfg(test)]
pub mod tests {
    extern crate tempfile;
    extern crate test_utils;
    extern crate wabt;

    use self::tempfile::tempdir;
    use super::*;
    use context::Context;
    use holochain_agent::Agent;
    use holochain_cas_implementations::{cas::file::FilesystemStorage, eav::file::EavFileStorage};
    use holochain_core_types::{error::DnaError, json::JsonString};
    use holochain_dna::{zome::capabilities::Capability, Dna};
    use instance::{
        tests::{test_instance, TestLogger},
        Observer,
    };
    use nucleus::ribosome::{
        api::{
            tests::{
                test_capability, test_function_name, test_parameters, test_zome_api_function_wasm,
                test_zome_name,
            },
            ZomeApiFunction,
        },
        Defn,
    };
    use persister::SimplePersister;
    use serde_json;
    use std::sync::{mpsc::RecvTimeoutError, Arc, Mutex};
    use test_utils::create_test_dna_with_cap;

    /// dummy commit args from standard test entry
    #[cfg_attr(tarpaulin, skip)]
    pub fn test_bad_args_bytes() -> Vec<u8> {
        let args = ZomeFnCallArgs {
            zome_name: "zome_name".to_string(),
            cap_name: "cap_name".to_string(),
            fn_name: "fn_name".to_string(),
            fn_args: "fn_args".to_string(),
        };
        serde_json::to_string(&args)
            .expect("args should serialize")
            .into_bytes()
    }

    #[cfg_attr(tarpaulin, skip)]
    pub fn test_args_bytes() -> Vec<u8> {
        let args = ZomeFnCallArgs {
            zome_name: test_zome_name(),
            cap_name: test_capability(),
            fn_name: test_function_name(),
            fn_args: test_parameters(),
        };
        serde_json::to_string(&args)
            .expect("args should serialize")
            .into_bytes()
    }

    #[cfg_attr(tarpaulin, skip)]
    fn create_context() -> Arc<Context> {
        Arc::new(
            Context::new(
                Agent::from("alex".to_string()),
                Arc::new(Mutex::new(TestLogger { log: Vec::new() })),
                Arc::new(Mutex::new(SimplePersister::new("foo".to_string()))),
                FilesystemStorage::new(tempdir().unwrap().path().to_str().unwrap()).unwrap(),
                EavFileStorage::new(tempdir().unwrap().path().to_str().unwrap().to_string())
                    .unwrap(),
            ).unwrap(),
        )
    }

    #[cfg_attr(tarpaulin, skip)]
    fn test_reduce_call(
        dna: Dna,
        expected: Result<Result<JsonString, HolochainError>, RecvTimeoutError>,
    ) {
        let context = create_context();

        let zome_call = ZomeFnCall::new("test_zome", "test_cap", "test", "{}");
        let zome_call_action = ActionWrapper::new(Action::Call(zome_call.clone()));

        // Set up instance and process the action
        // let instance = Instance::new();
        let instance = test_instance(dna).expect("Could not initialize test instance");
        let (sender, receiver) = channel();
        let closure = move |state: &::state::State| {
            // Observer waits for a ribosome_call_result
            let opt_res = state.nucleus().zome_call_result(&zome_call);
            match opt_res {
                Some(res) => {
                    // @TODO never panic in wasm
                    // @see https://github.com/holochain/holochain-rust/issues/159
                    sender
                        .send(res)
                        // the channel stays connected until the first message has been sent
                        // if this fails that means that it was called after having returned done=true
                        .expect("observer called after done");

                    true
                }
                None => false,
            }
        };

        let observer = Observer {
            sensor: Box::new(closure),
        };

        let mut state_observers: Vec<Observer> = Vec::new();
        state_observers.push(observer);
        let (_, rx_observer) = channel::<Observer>();
        instance.process_action(zome_call_action, state_observers, &rx_observer, &context);

        let action_result = receiver.recv_timeout(RECV_DEFAULT_TIMEOUT_MS);

        assert_eq!(expected, action_result);
    }

    #[test]
    fn test_call_no_token() {
        let dna = test_utils::create_test_dna_with_wat("test_zome", "test_cap", None);
        let expected = Ok(Err(HolochainError::DoesNotHaveCapabilityToken));
        test_reduce_call(dna, expected);
    }

    #[test]
    fn test_call_no_zome() {
        let dna = test_utils::create_test_dna_with_wat("bad_zome", "test_cap", None);
        let expected = Ok(Err(HolochainError::Dna(DnaError::ZomeNotFound(
            r#"Zome 'test_zome' not found"#.to_string(),
        ))));
        test_reduce_call(dna, expected);
    }

    #[test]
    fn test_call_ok() {
        let wasm = test_zome_api_function_wasm(ZomeApiFunction::Call.as_str());
        let mut capability = Capability::new();
        capability.cap_type.membrane = Membrane::Public;
        let dna = create_test_dna_with_cap(&test_zome_name(), "test_cap", &capability, &wasm);

        // Expecting timeout since there is no function in wasm to call
        let expected = Err(RecvTimeoutError::Disconnected);
        test_reduce_call(dna, expected);
    }
}<|MERGE_RESOLUTION|>--- conflicted
+++ resolved
@@ -10,17 +10,11 @@
     state::NucleusState,
     ZomeFnCall,
 };
-<<<<<<< HEAD
 use std::{
     convert::TryFrom,
     sync::{mpsc::channel, Arc},
 };
 use wasmi::{RuntimeArgs, RuntimeValue, Trap};
-=======
-use serde_json;
-use std::sync::{mpsc::channel, Arc};
-use wasmi::{RuntimeArgs, RuntimeValue};
->>>>>>> d23223b0
 
 // ZomeFnCallArgs to ZomeFnCall
 impl ZomeFnCall {
@@ -96,14 +90,8 @@
 
     // action_result should be a json str of the result of the zome function called
     match action_result {
-<<<<<<< HEAD
         Ok(json_string) => runtime.store_as_json_string(json_string),
-        // TODO send the holochain error instead
-        Err(_hc_err) => ribosome_error_code!(Unspecified),
-=======
-        Err(hc_err) => runtime.store_as_json(core_error!(hc_err)),
-        Ok(json_str) => runtime.store_utf8(&json_str),
->>>>>>> d23223b0
+        Err(hc_err) => runtime.store_as_json_string(core_error!(hc_err)),
     }
 }
 
