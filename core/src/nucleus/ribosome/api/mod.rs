--- conflicted
+++ resolved
@@ -150,9 +150,12 @@
     pub app_name: String,
 }
 
-<<<<<<< HEAD
-/// take standard, memory managed runtime argument bytes, extract and convert to serialized struct
-pub fn runtime_args_to_utf8(runtime: &Runtime, args: &RuntimeArgs) -> String {
+impl Runtime {
+    /// Load a string stored in wasm memory.
+    /// Input RuntimeArgs should only have one input which is the encoded allocation holding
+    /// the complex data as an utf8 string.
+    /// Returns the utf8 string.
+    pub fn load_utf8_from_args(&self, args: &RuntimeArgs) -> String {
     // @TODO don't panic in WASM
     // @see https://github.com/holochain/holochain-rust/issues/159
     assert_eq!(1, args.len());
@@ -167,78 +170,37 @@
     let allocation = allocation
         // @TODO don't panic in WASM
         // @see https://github.com/holochain/holochain-rust/issues/159
-        .expect("runtime_args_to_utf8(): received error instead of valid encoded allocation");
-    let bin_arg = runtime.memory_manager.read(allocation);
-
-    // deserialize complex argument
+        .expect("received error instead of valid encoded allocation");
+        let bin_arg = self.memory_manager.read(allocation);
+
+        // convert complex argument
     String::from_utf8(bin_arg)
         // @TODO don't panic in WASM
         // @see https://github.com/holochain/holochain-rust/issues/159
         .unwrap()
-}
-
-/// given a runtime and a string (e.g. JSON serialized data), allocates bytes and encodes to memory
-/// returns a Result suitable to return directly from a zome API function
-pub fn runtime_allocate_encode_str(
-    runtime: &mut Runtime,
-    s: &str,
-) -> Result<Option<RuntimeValue>, Trap> {
-    // write str to runtime memory
-    let mut s_bytes: Vec<_> = s.to_string().into_bytes();
-    s_bytes.push(0); // Add string terminate character (important)
-
-    let allocation_of_result = runtime.memory_manager.write(&s_bytes);
-    if allocation_of_result.is_err() {
-        return Err(Trap::new(TrapKind::MemoryAccessOutOfBounds));
-=======
-impl Runtime {
-    /// Load a string stored in wasm memory.
-    /// Input RuntimeArgs should only have one input which is the encoded allocation holding
-    /// the complex data as an utf8 string.
-    /// Returns the utf8 string.
-    pub fn load_utf8_from_args(&self, args: &RuntimeArgs) -> String {
-        // @TODO don't panic in WASM
-        // @see https://github.com/holochain/holochain-rust/issues/159
-        assert_eq!(1, args.len());
-
-        // Read complex argument serialized in memory
-        let encoded_allocation: u32 = args.nth(0);
-        let allocation = SinglePageAllocation::new(encoded_allocation);
-        let allocation = allocation
-            // @TODO don't panic in WASM
-            // @see https://github.com/holochain/holochain-rust/issues/159
-            .expect("received error instead of valid encoded allocation");
-        let bin_arg = self.memory_manager.read(allocation);
-
-        // convert complex argument
-        String::from_utf8(bin_arg)
-            // @TODO don't panic in WASM
-            // @see https://github.com/holochain/holochain-rust/issues/159
-            .unwrap()
->>>>>>> a0932388
     }
 
     /// Store a string in wasm memory.
     /// Input should be a a json string.
     /// Returns a Result suitable to return directly from a zome API function, i.e. an encoded allocation
     pub fn store_utf8(&mut self, json_str: &str) -> Result<Option<RuntimeValue>, Trap> {
-        // write str to runtime memory
+    // write str to runtime memory
         let mut s_bytes: Vec<_> = json_str.to_string().into_bytes();
-        s_bytes.push(0); // Add string terminate character (important)
+    s_bytes.push(0); // Add string terminate character (important)
 
         let allocation_of_result = self.memory_manager.write(&s_bytes);
-        if allocation_of_result.is_err() {
-            return Err(Trap::new(TrapKind::MemoryAccessOutOfBounds));
-        }
-
-        let encoded_allocation = allocation_of_result
-            // @TODO don't panic in WASM
-            // @see https://github.com/holochain/holochain-rust/issues/159
-            .unwrap()
-            .encode();
-
-        // Return success in i32 format
-        Ok(Some(RuntimeValue::I32(encoded_allocation as i32)))
+    if allocation_of_result.is_err() {
+        return Err(Trap::new(TrapKind::MemoryAccessOutOfBounds));
+    }
+
+    let encoded_allocation = allocation_of_result
+        // @TODO don't panic in WASM
+        // @see https://github.com/holochain/holochain-rust/issues/159
+        .unwrap()
+        .encode();
+
+    // Return success in i32 format
+    Ok(Some(RuntimeValue::I32(encoded_allocation as i32)))
     }
 }
 
