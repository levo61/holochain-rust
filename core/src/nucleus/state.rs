--- conflicted
+++ resolved
@@ -52,18 +52,10 @@
     pub fn zome_call_result(
         &self,
         zome_call: &ZomeFnCall,
-<<<<<<< HEAD
     ) -> Option<Result<JsonString, HolochainError>> {
-        match self.zome_calls.get(zome_call) {
-            None => None,
-            Some(value) => value.clone(),
-        }
-=======
-    ) -> Option<Result<String, HolochainError>> {
         self.zome_calls
             .get(zome_call)
             .and_then(|value| value.clone())
->>>>>>> ada7fca2
     }
 
     pub fn has_initialized(&self) -> bool {
