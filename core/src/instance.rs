use action::ActionWrapper;
use context::Context;
use state::State;
use std::{
    sync::{
        mpsc::{sync_channel, Receiver, SyncSender},
        Arc, RwLock, RwLockReadGuard,
    },
    thread,
    time::Duration,
};

pub const RECV_DEFAULT_TIMEOUT_MS: Duration = Duration::from_millis(10000);

/// Object representing a Holochain instance, i.e. a running holochain (DNA + DHT + source-chain)
/// Holds the Event loop and processes it with the redux pattern.
#[derive(Clone)]
pub struct Instance {
    /// The object holding the state. Actions go through the store sequentially.
    state: Arc<RwLock<State>>,
    action_channel: SyncSender<ActionWrapper>,
    observer_channel: SyncSender<Observer>,
}

type ClosureType = Box<FnMut(&State) -> bool + Send>;

/// State Observer that executes a closure everytime the State changes.
pub struct Observer {
    pub sensor: ClosureType,
}

pub static DISPATCH_WITHOUT_CHANNELS: &str = "dispatch called without channels open";

impl Instance {
    pub fn default_channel_buffer_size() -> usize {
        100
    }

    /// get a clone of the action channel
    pub fn action_channel(&self) -> SyncSender<ActionWrapper> {
        self.action_channel.clone()
    }

    /// get a clone of the observer channel
    pub fn observer_channel(&self) -> SyncSender<Observer> {
        self.observer_channel.clone()
    }

    /// Stack an Action in the Event Queue
    ///
    /// # Panics
    ///
    /// Panics if called before `start_action_loop`.
    pub fn dispatch(&mut self, action_wrapper: ActionWrapper) {
        dispatch_action(&self.action_channel, action_wrapper)
    }

    /// Stack an Action in the Event Queue and block until is has been processed.
    ///
    /// # Panics
    ///
    /// Panics if called before `start_action_loop`.
    pub fn dispatch_and_wait(&mut self, action_wrapper: ActionWrapper) {
        dispatch_action_and_wait(&self.action_channel, &self.observer_channel, action_wrapper);
    }

    /// Stack an action in the Event Queue and create an Observer on it with the specified closure
    ///
    /// # Panics
    ///
    /// Panics if called before `start_action_loop`.
    pub fn dispatch_with_observer<F>(&mut self, action_wrapper: ActionWrapper, closure: F)
    where
        F: 'static + FnMut(&State) -> bool + Send,
    {
        dispatch_action_with_observer(
            &self.action_channel,
            &self.observer_channel,
            action_wrapper,
            closure,
        )
    }

    /// Returns recievers for actions and observers that get added to this instance
    fn initialize_channels(&mut self) -> (Receiver<ActionWrapper>, Receiver<Observer>) {
        let (tx_action, rx_action) =
            sync_channel::<ActionWrapper>(Self::default_channel_buffer_size());
        let (tx_observer, rx_observer) =
            sync_channel::<Observer>(Self::default_channel_buffer_size());
        self.action_channel = tx_action.clone();
        self.observer_channel = tx_observer.clone();

        (rx_action, rx_observer)
    }

    pub fn initialize_context(&self, context: Arc<Context>) -> Arc<Context> {
        let mut sub_context = (*context).clone();
        sub_context.set_state(self.state.clone());
        sub_context.action_channel = self.action_channel.clone();
        sub_context.observer_channel = self.observer_channel.clone();
        Arc::new(sub_context)
    }

    /// Start the Event Loop on a seperate thread
    pub fn start_action_loop(&mut self, context: Arc<Context>) {
        let (rx_action, rx_observer) = self.initialize_channels();

        let sync_self = self.clone();
        let sub_context = self.initialize_context(context);

        thread::spawn(move || {
            let mut state_observers: Vec<Observer> = Vec::new();
            for action_wrapper in rx_action {
                state_observers = sync_self.process_action(
                    action_wrapper,
                    state_observers,
                    &rx_observer,
                    &sub_context,
                );
            }
        });
    }

    /// Calls the reducers for an action and calls the observers with the new state
    /// returns the new vector of observers
    pub(crate) fn process_action(
        &self,
        action_wrapper: ActionWrapper,
        mut state_observers: Vec<Observer>,
        rx_observer: &Receiver<Observer>,
        context: &Arc<Context>,
    ) -> Vec<Observer> {
        // Mutate state
        {
            let new_state: State;

            {
                // Only get a read lock first so code in reducers can read state as well
                let state = self
                    .state
                    .read()
                    .expect("owners of the state RwLock shouldn't panic");

                // Create new state by reducing the action on old state
                new_state = state.reduce(context.clone(), action_wrapper);
            }

            // Get write lock
            let mut state = self
                .state
                .write()
                .expect("owners of the state RwLock shouldn't panic");

            // Change the state
            *state = new_state;
        }

        // Add new observers
        state_observers.extend(rx_observer.try_iter());

        // Run all observer closures
        {
            let state = self
                .state
                .read()
                .expect("owners of the state RwLock shouldn't panic");
            let mut i = 0;
            while i != state_observers.len() {
                if (&mut state_observers[i].sensor)(&state) {
                    state_observers.remove(i);
                } else {
                    i += 1;
                }
            }
        }
        state_observers
    }

    /// Creates a new Instance with disconnected channels.
    pub fn new(context: Arc<Context>) -> Self {
        let (tx_action, _) = sync_channel(1);
        let (tx_observer, _) = sync_channel(1);
        Instance {
            state: Arc::new(RwLock::new(State::new(context))),
            action_channel: tx_action,
            observer_channel: tx_observer,
        }
    }

    pub fn from_state(state: State) -> Self {
        let (tx_action, _) = sync_channel(1);
        let (tx_observer, _) = sync_channel(1);
        Instance {
            state: Arc::new(RwLock::new(state)),
            action_channel: tx_action,
            observer_channel: tx_observer,
        }
    }

    pub fn state(&self) -> RwLockReadGuard<State> {
        self.state
            .read()
            .expect("owners of the state RwLock shouldn't panic")
    }
}

/*impl Default for Instance {
    fn default(context:Context) -> Self {
        Self::new(context)
    }
}*/

/// Send Action to Instance's Event Queue and block until is has been processed.
///
/// # Panics
///
/// Panics if the channels passed are disconnected.
pub fn dispatch_action_and_wait(
    action_channel: &SyncSender<ActionWrapper>,
    observer_channel: &SyncSender<Observer>,
    action_wrapper: ActionWrapper,
) {
    // Create blocking channel
    let (sender, receiver) = sync_channel::<()>(1);

    // Create blocking observer
    let observer_action_wrapper = action_wrapper.clone();
    let closure = move |state: &State| {
        if state.history.contains(&observer_action_wrapper) {
            sender
                .send(())
                // the channel stays connected until the first message has been sent
                // if this fails that means that it was called after having returned done=true
                .expect("observer called after done");
            true
        } else {
            false
        }
    };

    dispatch_action_with_observer(&action_channel, &observer_channel, action_wrapper, closure);

    // Block until Observer has sensed the completion of the Action
    receiver.recv().expect(DISPATCH_WITHOUT_CHANNELS);
}

/// Send Action to the Event Queue and create an Observer for it with the specified closure
///
/// # Panics
///
/// Panics if the channels passed are disconnected.
pub fn dispatch_action_with_observer<F>(
    action_channel: &SyncSender<ActionWrapper>,
    observer_channel: &SyncSender<Observer>,
    action_wrapper: ActionWrapper,
    closure: F,
) where
    F: 'static + FnMut(&State) -> bool + Send,
{
    let observer = Observer {
        sensor: Box::new(closure),
    };

    observer_channel
        .send(observer)
        .expect(DISPATCH_WITHOUT_CHANNELS);
    dispatch_action(action_channel, action_wrapper);
}

/// Send Action to the Event Queue
///
/// # Panics
///
/// Panics if the channels passed are disconnected.
pub fn dispatch_action(action_channel: &SyncSender<ActionWrapper>, action_wrapper: ActionWrapper) {
    action_channel
        .send(action_wrapper)
        .expect(DISPATCH_WITHOUT_CHANNELS);
}

#[cfg(test)]
pub mod tests {
    extern crate tempfile;
    extern crate test_utils;
    use self::tempfile::tempdir;
    use super::*;
    use action::{tests::test_action_wrapper_get, Action, ActionWrapper};
    use agent::{
        chain_store::ChainStore,
        state::{ActionResponse, AgentState},
    };
    use context::Context;
    use futures::executor::block_on;
    use holochain_cas_implementations::{cas::file::FilesystemStorage, eav::file::EavFileStorage};
    use holochain_core_types::{
        cas::content::AddressableContent,
        chain_header::test_chain_header,
        dna::{zome::Zome, Dna},
        entry::{agent::Agent, ToEntry},
        entry_type::EntryType,
        json::{JsonString, RawString},
    };
<<<<<<< HEAD
    use holochain_dna::{zome::Zome, Dna};
    use holochain_net::p2p_network::P2pNetwork;
=======
>>>>>>> 359a0506
    use logger::Logger;
    use nucleus::{
        actions::initialize::initialize_application,
        ribosome::{callback::Callback, Defn},
    };
    use persister::SimplePersister;
    use state::State;

    use std::{
        sync::{
            mpsc::{channel, sync_channel},
            Arc, Mutex,
        },
        thread::sleep,
        time::Duration,
    };

    #[derive(Clone, Debug)]
    pub struct TestLogger {
        pub log: Vec<String>,
    }

    impl Logger for TestLogger {
        fn log(&mut self, msg: String) {
            self.log.push(msg);
        }
        fn dump(&self) -> String {
            format!("{:?}", self.log)
        }
    }

    /// create a test logger
    #[cfg_attr(tarpaulin, skip)]
    pub fn test_logger() -> Arc<Mutex<TestLogger>> {
        Arc::new(Mutex::new(TestLogger { log: Vec::new() }))
    }

    /// create a test network
    #[cfg_attr(tarpaulin, skip)]
    fn make_mock_net() -> Arc<Mutex<P2pNetwork>> {
        let res = P2pNetwork::new(
            Box::new(|_r| Ok(())),
            &json!({
                "backend": "mock"
            }).into(),
        ).unwrap();
        Arc::new(Mutex::new(res))
    }

    /// create a test context and TestLogger pair so we can use the logger in assertions
    #[cfg_attr(tarpaulin, skip)]
    pub fn test_context_and_logger(agent_name: &str) -> (Arc<Context>, Arc<Mutex<TestLogger>>) {
        let agent = Agent::generate_fake(agent_name);
        let file_storage = Arc::new(RwLock::new(
            FilesystemStorage::new(tempdir().unwrap().path().to_str().unwrap()).unwrap(),
        ));
        let logger = test_logger();
        (
            Arc::new(
                Context::new(
                    agent,
                    logger.clone(),
                    Arc::new(Mutex::new(SimplePersister::new(file_storage.clone()))),
                    file_storage.clone(),
                    Arc::new(RwLock::new(
                        EavFileStorage::new(
                            tempdir().unwrap().path().to_str().unwrap().to_string(),
                        ).unwrap(),
                    )),
                    make_mock_net(),
                ).unwrap(),
            ),
            logger,
        )
    }

    /// create a test context
    #[cfg_attr(tarpaulin, skip)]
    pub fn test_context(agent_name: &str) -> Arc<Context> {
        let (context, _) = test_context_and_logger(agent_name);
        context
    }

    /// create a test context
    #[cfg_attr(tarpaulin, skip)]
    pub fn test_context_with_channels(
        agent_name: &str,
        action_channel: &SyncSender<ActionWrapper>,
        observer_channel: &SyncSender<Observer>,
    ) -> Arc<Context> {
        let agent = Agent::generate_fake(agent_name);
        let logger = test_logger();
        let file_storage = Arc::new(RwLock::new(
            FilesystemStorage::new(tempdir().unwrap().path().to_str().unwrap()).unwrap(),
        ));
        Arc::new(
            Context::new_with_channels(
                agent,
                logger.clone(),
                Arc::new(Mutex::new(SimplePersister::new(file_storage.clone()))),
                action_channel.clone(),
                observer_channel.clone(),
                file_storage.clone(),
                Arc::new(RwLock::new(
                    EavFileStorage::new(tempdir().unwrap().path().to_str().unwrap().to_string())
                        .unwrap(),
                )),
                make_mock_net(),
            ).unwrap(),
        )
    }

    #[cfg_attr(tarpaulin, skip)]
    pub fn test_context_with_state() -> Arc<Context> {
        let file_storage = Arc::new(RwLock::new(
            FilesystemStorage::new(tempdir().unwrap().path().to_str().unwrap()).unwrap(),
        ));
        let mut context = Context::new(
            Agent::generate_fake("Florence"),
            test_logger(),
            Arc::new(Mutex::new(SimplePersister::new(file_storage.clone()))),
            file_storage.clone(),
            Arc::new(RwLock::new(
                EavFileStorage::new(tempdir().unwrap().path().to_str().unwrap().to_string())
                    .unwrap(),
            )),
            make_mock_net(),
        ).unwrap();
        let global_state = Arc::new(RwLock::new(State::new(Arc::new(context.clone()))));
        context.set_state(global_state.clone());
        Arc::new(context)
    }

    #[cfg_attr(tarpaulin, skip)]
    pub fn test_context_with_agent_state() -> Arc<Context> {
        let file_system =
            FilesystemStorage::new(tempdir().unwrap().path().to_str().unwrap()).unwrap();
        let cas = Arc::new(RwLock::new(file_system.clone()));
        let mut context = Context::new(
            Agent::generate_fake("Florence"),
            test_logger(),
            Arc::new(Mutex::new(SimplePersister::new(cas.clone()))),
            cas.clone(),
            Arc::new(RwLock::new(
                EavFileStorage::new(tempdir().unwrap().path().to_str().unwrap().to_string())
                    .unwrap(),
            )),
            make_mock_net(),
        ).unwrap();
        let chain_store = ChainStore::new(cas.clone());
        let chain_header = test_chain_header();
        let agent_state = AgentState::new_with_top_chain_header(chain_store, chain_header);
        let state = State::new_with_agent(Arc::new(context.clone()), Arc::new(agent_state));
        let global_state = Arc::new(RwLock::new(state));
        context.set_state(global_state.clone());
        Arc::new(context)
    }

    #[test]
    fn default_buffer_size_test() {
        assert_eq!(Context::default_channel_buffer_size(), 100);
    }

    #[cfg_attr(tarpaulin, skip)]
    pub fn test_instance(dna: Dna) -> Result<Instance, String> {
        test_instance_and_context(dna).map(|tuple| tuple.0)
    }

    /// create a test instance
    #[cfg_attr(tarpaulin, skip)]
    pub fn test_instance_and_context(dna: Dna) -> Result<(Instance, Arc<Context>), String> {
        // Create instance and plug in our DNA
        let context = test_context("jane");
        let mut instance = Instance::new(context.clone());
        instance.start_action_loop(context.clone());
        let context = instance.initialize_context(context);

        block_on(initialize_application(dna.clone(), context.clone()))?;

        assert_eq!(instance.state().nucleus().dna(), Some(dna.clone()));
        assert!(instance.state().nucleus().has_initialized());

        /// fair warning... use test_instance_blank() if you want a minimal instance
        assert!(
            !dna.zomes.clone().is_empty(),
            "Empty zomes = No genesis = infinite loops below!"
        );

        // @TODO abstract and DRY this out
        // @see https://github.com/holochain/holochain-rust/issues/195
        while instance
            .state()
            .history
            .iter()
            .find(|aw| match aw.action() {
                Action::InitApplication(_) => true,
                _ => false,
            })
            .is_none()
        {
            println!("Waiting for InitApplication");
            sleep(Duration::from_millis(10))
        }

        while instance
            .state()
            .history
            .iter()
            .find(|aw| match aw.action() {
                Action::Commit(entry) => {
                    assert!(
                        entry.entry_type() == &EntryType::AgentId
                            || entry.entry_type() == &EntryType::Dna
                    );
                    true
                }
                _ => false,
            })
            .is_none()
        {
            println!("Waiting for Commit for genesis");
            sleep(Duration::from_millis(10))
        }

        while instance
            .state()
            .history
            .iter()
            .find(|aw| match aw.action() {
                Action::ReturnInitializationResult(_) => true,
                _ => false,
            })
            .is_none()
        {
            println!("Waiting for ReturnInitializationResult");
            sleep(Duration::from_millis(10))
        }
        Ok((instance, context))
    }

    /// create a test instance with a blank DNA
    #[cfg_attr(tarpaulin, skip)]
    pub fn test_instance_blank() -> Instance {
        let mut dna = Dna::new();
        dna.zomes.insert("".to_string(), Zome::default());
        dna.uuid = "2297b5bc-ef75-4702-8e15-66e0545f3482".into();
        test_instance(dna).expect("Blank instance could not be initialized!")
    }

    #[test]
    /// This tests calling `process_action`
    /// with an action that dispatches no new ones.
    /// It tests that the desired effects do happen
    /// to the state and that no observers or actions
    /// are sent on the passed channels.
    pub fn can_process_action() {
        let mut instance = Instance::new(test_context("jason"));

        let context = test_context("jane");
        let (rx_action, rx_observer) = instance.initialize_channels();

        let action_wrapper = test_action_wrapper_get();
        let new_observers = instance.process_action(
            action_wrapper.clone(),
            Vec::new(), // start with no observers
            &rx_observer,
            &context,
        );

        // test that the get action added no observers or actions
        assert!(new_observers.is_empty());

        let rx_action_is_empty = match rx_action.try_recv() {
            Err(::std::sync::mpsc::TryRecvError::Empty) => true,
            _ => false,
        };
        assert!(rx_action_is_empty);

        let rx_observer_is_empty = match rx_observer.try_recv() {
            Err(::std::sync::mpsc::TryRecvError::Empty) => true,
            _ => false,
        };
        assert!(rx_observer_is_empty);

        // Borrow the state lock
        let state = instance.state();
        // Clone the agent Arc
        let actions = state.agent().actions();
        let response = actions
            .get(&action_wrapper)
            .expect("action and reponse should be added after Get action dispatch");

        assert_eq!(response, &ActionResponse::GetEntry(None));
    }

    #[test]
    /// This test shows how to call dispatch with a closure that should run
    /// when the action results in a state change.  Note that the observer closure
    /// needs to return a boolean to indicate that it has successfully observed what
    /// it intends to observe.  It will keep getting called as the state changes until
    /// it returns true.
    /// Note also that for this test we create a channel to send something (in this case
    /// the dna) back over, just so that the test will block until the closure is successfully
    /// run and the assert will actually run.  If we put the assert inside the closure
    /// the test thread could complete before the closure was called.
    fn can_dispatch_with_observer() {
        let mut instance = Instance::new(test_context("jason"));
        instance.start_action_loop(test_context("jane"));

        let dna = Dna::new();
        let (sender, receiver) = sync_channel(1);
        instance.dispatch_with_observer(
            ActionWrapper::new(Action::InitApplication(dna.clone())),
            move |state: &State| match state.nucleus().dna() {
                Some(dna) => {
                    sender
                        .send(dna)
                        // the channel stays connected until the first message has been sent
                        // if this fails that means that it was called after having returned done=true
                        .expect("observer called after done");
                    true
                }
                None => false,
            },
        );

        let stored_dna = receiver.recv().expect("observer dropped before done");

        assert_eq!(dna, stored_dna);
    }

    #[test]
    /// tests that we can dispatch an action and block until it completes
    fn can_dispatch_and_wait() {
        let mut instance = Instance::new(test_context("jason"));
        assert_eq!(instance.state().nucleus().dna(), None);
        assert_eq!(
            instance.state().nucleus().status(),
            ::nucleus::state::NucleusStatus::New
        );

        let dna = Dna::new();

        let action = ActionWrapper::new(Action::InitApplication(dna.clone()));
        instance.start_action_loop(test_context("jane"));

        // the initial state is not intialized
        assert_eq!(
            instance.state().nucleus().status(),
            ::nucleus::state::NucleusStatus::New
        );

        instance.dispatch_and_wait(action);
        assert_eq!(instance.state().nucleus().dna(), Some(dna));
        assert_eq!(
            instance.state().nucleus().status(),
            ::nucleus::state::NucleusStatus::Initializing
        );
    }

    #[test]
    /// tests that an unimplemented genesis allows the nucleus to initialize
    /// @TODO is this right? should return unimplemented?
    /// @see https://github.com/holochain/holochain-rust/issues/97
    fn test_missing_genesis() {
        let dna = test_utils::create_test_dna_with_wat(
            "test_zome",
            Callback::Genesis.capability().as_str(),
            None,
        );

        let instance = test_instance(dna);

        assert!(instance.is_ok());
        let instance = instance.unwrap();
        assert!(instance.state().nucleus().has_initialized());
    }

    #[test]
    /// tests that a valid genesis allows the nucleus to initialize
    fn test_genesis_ok() {
        let dna = test_utils::create_test_dna_with_wat(
            "test_zome",
            Callback::Genesis.capability().as_str(),
            Some(
                r#"
            (module
                (memory (;0;) 17)
                (func (export "genesis") (param $p0 i32) (result i32)
                    i32.const 0
                )
                (data (i32.const 0)
                    ""
                )
                (export "memory" (memory 0))
            )
        "#,
            ),
        );

        let maybe_instance = test_instance(dna);
        assert!(maybe_instance.is_ok());

        let instance = maybe_instance.unwrap();
        assert!(instance.state().nucleus().has_initialized());
    }

    #[test]
    /// tests that a failed genesis prevents the nucleus from initializing
    fn test_genesis_err() {
        let dna = test_utils::create_test_dna_with_wat(
            "test_zome",
            Callback::Genesis.capability().as_str(),
            Some(
                r#"
            (module
                (memory (;0;) 17)
                (func (export "genesis") (param $p0 i32) (result i32)
                    i32.const 9
                )
                (data (i32.const 0)
                    "1337.0"
                )
                (export "memory" (memory 0))
            )
        "#,
            ),
        );

        let instance = test_instance(dna);
        assert!(instance.is_err());
        assert_eq!(
            instance.err().unwrap(),
            String::from(JsonString::from(RawString::from("Genesis")))
        );
    }

    /// Committing a DnaEntry to source chain should work
    #[test]
    fn can_commit_dna() {
        // Create Context, Agent, Dna, and Commit AgentIdEntry Action
        let context = test_context("alex");
        let dna = test_utils::create_test_dna_with_wat("test_zome", "test_cap", None);
        let dna_entry = dna.to_entry();
        let commit_action = ActionWrapper::new(Action::Commit(dna_entry.clone()));

        // Set up instance and process the action
        let instance = Instance::new(test_context("jason"));
        let state_observers: Vec<Observer> = Vec::new();
        let (_, rx_observer) = channel::<Observer>();
        instance.process_action(commit_action, state_observers, &rx_observer, &context);

        // Check if AgentIdEntry is found
        assert_eq!(1, instance.state().history.iter().count());
        instance
            .state()
            .history
            .iter()
            .find(|aw| match aw.action() {
                Action::Commit(entry) => {
                    assert_eq!(entry.entry_type(), &EntryType::Dna);
                    assert_eq!(entry.content(), dna_entry.content());
                    true
                }
                _ => false,
            });
    }

    /// Committing an AgentIdEntry to source chain should work
    #[test]
    fn can_commit_agent() {
        // Create Context, Agent and Commit AgentIdEntry Action
        let context = test_context("alex");
        let agent_entry = context.agent.to_entry();
        let commit_agent_action = ActionWrapper::new(Action::Commit(agent_entry.clone()));

        // Set up instance and process the action
        let instance = Instance::new(test_context("jason"));
        let state_observers: Vec<Observer> = Vec::new();
        let (_, rx_observer) = channel::<Observer>();
        instance.process_action(commit_agent_action, state_observers, &rx_observer, &context);

        // Check if AgentIdEntry is found
        assert_eq!(1, instance.state().history.iter().count());
        instance
            .state()
            .history
            .iter()
            .find(|aw| match aw.action() {
                Action::Commit(entry) => {
                    assert_eq!(entry.entry_type(), &EntryType::AgentId,);
                    assert_eq!(entry.content(), agent_entry.content());
                    true
                }
                _ => false,
            });
    }
}<|MERGE_RESOLUTION|>--- conflicted
+++ resolved
@@ -300,11 +300,8 @@
         entry_type::EntryType,
         json::{JsonString, RawString},
     };
-<<<<<<< HEAD
-    use holochain_dna::{zome::Zome, Dna};
     use holochain_net::p2p_network::P2pNetwork;
-=======
->>>>>>> 359a0506
+
     use logger::Logger;
     use nucleus::{
         actions::initialize::initialize_application,
