// @TODO are these the correct key names?
// @see https://github.com/holochain/holochain-rust/issues/143
pub const STATUS_NAME: &str = "crud-status";
pub const LINK_NAME: &str = "crud-link";

bitflags! {
    #[derive(Default)]
    /// the CRUD status of a Pair is stored as PairMeta in the hash table, NOT in the pair itself
    /// statuses are represented as bitflags so we can easily build masks for filtering lookups
    pub struct CrudStatus: u8 {
        const LIVE = 0x01;
        const REJECTED = 0x02;
        const DELETED = 0x04;
        const MODIFIED = 0x08;
<<<<<<< HEAD
        /// CRDT resolution in progress
        const LOCKED = 0x10;
        const ANY = 0xFF;
=======
>>>>>>> fae42eed
    }
}

#[cfg(test)]
mod tests {
    use super::CrudStatus;

    #[test]
    /// test the CrudStatus bit flags as ints
    fn status_bits() {
        assert_eq!(CrudStatus::default().bits(), 0);
        assert_eq!(CrudStatus::all().bits(), 15);

        assert_eq!(CrudStatus::LIVE.bits(), 1);
        assert_eq!(CrudStatus::REJECTED.bits(), 2);
        assert_eq!(CrudStatus::DELETED.bits(), 4);
        assert_eq!(CrudStatus::MODIFIED.bits(), 8);
<<<<<<< HEAD
        assert_eq!(CrudStatus::LOCKED.bits(), 16);
        assert_eq!(CrudStatus::ANY.bits(), 255);
=======
>>>>>>> fae42eed
    }

    #[test]
    /// test that we can build status masks from the CrudStatus bit flags
    fn bitwise() {
        let example_mask = CrudStatus::REJECTED | CrudStatus::DELETED;
        assert!(example_mask.contains(CrudStatus::REJECTED));
        assert!(example_mask.contains(CrudStatus::DELETED));
        assert!(!example_mask.contains(CrudStatus::LIVE));
        assert!(!example_mask.contains(CrudStatus::MODIFIED));
<<<<<<< HEAD
        assert!(!example_mask.contains(CrudStatus::LOCKED));

        assert!(CrudStatus::ANY.contains(CrudStatus::LIVE));
=======
>>>>>>> fae42eed
    }
}<|MERGE_RESOLUTION|>--- conflicted
+++ resolved
@@ -12,12 +12,8 @@
         const REJECTED = 0x02;
         const DELETED = 0x04;
         const MODIFIED = 0x08;
-<<<<<<< HEAD
         /// CRDT resolution in progress
         const LOCKED = 0x10;
-        const ANY = 0xFF;
-=======
->>>>>>> fae42eed
     }
 }
 
@@ -29,17 +25,13 @@
     /// test the CrudStatus bit flags as ints
     fn status_bits() {
         assert_eq!(CrudStatus::default().bits(), 0);
-        assert_eq!(CrudStatus::all().bits(), 15);
+        assert_eq!(CrudStatus::all().bits(), 31);
 
         assert_eq!(CrudStatus::LIVE.bits(), 1);
         assert_eq!(CrudStatus::REJECTED.bits(), 2);
         assert_eq!(CrudStatus::DELETED.bits(), 4);
         assert_eq!(CrudStatus::MODIFIED.bits(), 8);
-<<<<<<< HEAD
         assert_eq!(CrudStatus::LOCKED.bits(), 16);
-        assert_eq!(CrudStatus::ANY.bits(), 255);
-=======
->>>>>>> fae42eed
     }
 
     #[test]
@@ -50,11 +42,6 @@
         assert!(example_mask.contains(CrudStatus::DELETED));
         assert!(!example_mask.contains(CrudStatus::LIVE));
         assert!(!example_mask.contains(CrudStatus::MODIFIED));
-<<<<<<< HEAD
         assert!(!example_mask.contains(CrudStatus::LOCKED));
-
-        assert!(CrudStatus::ANY.contains(CrudStatus::LIVE));
-=======
->>>>>>> fae42eed
     }
 }