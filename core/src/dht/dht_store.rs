--- conflicted
+++ resolved
@@ -1,17 +1,12 @@
-use crate::{action::ActionWrapper, dht::dht_reducers::ENTRY_HEADER_ATTRIBUTE};
+use crate::action::ActionWrapper;
 use holochain_core_types::{
-<<<<<<< HEAD
-    cas::{content::Address, storage::ContentAddressableStorage},
-    eav::{Attribute, EntityAttributeValueIndex, EntityAttributeValueStorage, IndexQuery},
-=======
     cas::{
         content::{Address, AddressableContent},
         storage::ContentAddressableStorage,
     },
     chain_header::ChainHeader,
-    eav::{EntityAttributeValueIndex, EntityAttributeValueStorage, IndexQuery},
+    eav::{Attribute, EntityAttributeValueIndex, EntityAttributeValueStorage, IndexQuery},
     entry::Entry,
->>>>>>> 9f0e3755
     error::HolochainError,
 };
 
@@ -80,7 +75,7 @@
             // fetch all EAV references to chain headers for this entry
             .fetch_eavi(
                 Some(entry_address),
-                Some(ENTRY_HEADER_ATTRIBUTE.to_string()),
+                Some(Attribute::EntryHeader),
                 None,
                 Default::default(),
             )?
@@ -108,7 +103,7 @@
     ) -> Result<(), HolochainError> {
         let eavi = EntityAttributeValueIndex::new(
             &entry.address(),
-            &ENTRY_HEADER_ATTRIBUTE.to_string(),
+            &Attribute::EntryHeader,
             &header.address(),
         )?;
         self.content_storage().write().unwrap().add(header)?;
