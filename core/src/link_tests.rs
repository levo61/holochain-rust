--- conflicted
+++ resolved
@@ -7,14 +7,8 @@
     use action::{Action, ActionWrapper};
     use holochain_core_types::{
         cas::content::{Address, AddressableContent},
-<<<<<<< HEAD
         entry::{entry_type::EntryType, ToEntry},
-        links_entry::*,
-=======
-        entry::ToEntry,
-        entry_type::EntryType,
         link::{link_list::LinkListEntry, Link},
->>>>>>> 19f02413
     };
     use instance::{tests::test_context, Instance, Observer};
 
