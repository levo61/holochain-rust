--- conflicted
+++ resolved
@@ -71,11 +71,7 @@
 
     use crate::{
         action::{Action, ActionWrapper, DirectMessageData, NetworkSettings},
-<<<<<<< HEAD
-        context::unique_memory_network_config,
-=======
         context::test_mock_config,
->>>>>>> d8c7e1f9
         instance::tests::test_context,
         network::direct_message::{CustomDirectMessage, DirectMessage},
         state::test_store,
@@ -93,15 +89,9 @@
         Arc::get_mut(&mut context).unwrap().set_state(store.clone());
 
         let action_wrapper = ActionWrapper::new(Action::InitNetwork(NetworkSettings {
-<<<<<<< HEAD
-            config: unique_memory_network_config(),
-            dna_address: "abcd".into(),
-            agent_id: String::from("abcd"),
-=======
             config: test_mock_config(netname),
             dna_address: "reduce_send_direct_message_timeout_test".into(),
             agent_id: String::from("alice"),
->>>>>>> d8c7e1f9
         }));
 
         {
