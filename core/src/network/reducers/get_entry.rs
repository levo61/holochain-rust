use crate::{
    action::{ActionWrapper, GetEntryKey},
    context::Context,
    network::{reducers::send, state::NetworkState},
};
use holochain_core_types::error::HolochainError;
use holochain_net_connection::json_protocol::{GetDhtData, JsonProtocol};
use std::sync::Arc;

fn inner(network_state: &mut NetworkState, key: &GetEntryKey) -> Result<(), HolochainError> {
    network_state.initialized()?;

    send(
        network_state,
        JsonProtocol::GetDhtData(GetDhtData {
            msg_id: key.id.clone(),
            dna_address: network_state.dna_address.clone().unwrap(),
            from_agent_id: network_state.agent_id.clone().unwrap(),
            address: key.address.to_string(),
        }),
    )
}

pub fn reduce_get_entry(
    _context: Arc<Context>,
    network_state: &mut NetworkState,
    action_wrapper: &ActionWrapper,
) {
    let action = action_wrapper.action();
    let key = unwrap_to!(action => crate::action::Action::GetEntry);

    let result = match inner(network_state, &key) {
        Ok(()) => None,
        Err(err) => Some(Err(err)),
    };

    network_state
        .get_entry_with_meta_results
        .insert(key.clone(), result);
}

pub fn reduce_get_entry_timeout(
    _context: Arc<Context>,
    network_state: &mut NetworkState,
    action_wrapper: &ActionWrapper,
) {
    let action = action_wrapper.action();
    let key = unwrap_to!(action => crate::action::Action::GetEntryTimeout);

    if network_state.get_entry_with_meta_results.get(key).is_none() {
        return;
    }

    if network_state
        .get_entry_with_meta_results
        .get(key)
        .unwrap()
        .is_none()
    {
        network_state
            .get_entry_with_meta_results
            .insert(key.clone(), Some(Err(HolochainError::Timeout)));
    }
}

#[cfg(test)]
mod tests {

    use crate::{
        action::{Action, ActionWrapper, GetEntryKey, NetworkSettings},
        context::unique_mock_config,
        instance::tests::test_context,
        state::test_store,
    };
<<<<<<< HEAD
    use holochain_core_types::{
        agent::AgentId, crud_status::CrudStatus, entry::EntryWithMeta, error::HolochainError,
    };
    use holochain_net_connection::json_protocol::DhtData;
    use std::sync::{Arc, RwLock};
=======
    use holochain_core_types::error::HolochainError;
>>>>>>> ab89a072

    #[test]
    pub fn reduce_get_entry_without_network_initialized() {
        let context = test_context("alice", None);
        let store = test_store(context.clone());

        let entry = test_entry();
        let key = GetEntryKey {
            address: entry.address(),
            id: snowflake::ProcessUniqueId::new().to_string(),
        };
        let action_wrapper = ActionWrapper::new(Action::GetEntry(key.clone()));

        let store = store.reduce(context.clone(), action_wrapper);
        let maybe_get_entry_result = store
            .network()
            .get_entry_with_meta_results
            .get(&key)
            .map(|result| result.clone());
        assert_eq!(
            maybe_get_entry_result,
            Some(Some(Err(HolochainError::ErrorGeneric(
                "Network not initialized".to_string()
            ))))
        );
    }

    use holochain_core_types::{cas::content::AddressableContent, entry::test_entry};

    #[test]
    pub fn reduce_get_entry_test() {
        let context = test_context("alice", None);
        let store = test_store(context.clone());

        let action_wrapper = ActionWrapper::new(Action::InitNetwork(NetworkSettings {
            config: unique_mock_config(),
            dna_address: "abcd".into(),
            agent_id: String::from("abcd"),
        }));
        let store = store.reduce(context.clone(), action_wrapper);

        let entry = test_entry();
        let key = GetEntryKey {
            address: entry.address(),
            id: snowflake::ProcessUniqueId::new().to_string(),
        };
        let action_wrapper = ActionWrapper::new(Action::GetEntry(key.clone()));

        let store = store.reduce(context.clone(), action_wrapper);
        let maybe_get_entry_result = store
            .network()
            .get_entry_with_meta_results
            .get(&key)
            .map(|result| result.clone());
        assert_eq!(maybe_get_entry_result, Some(None));
    }

    #[test]
    // This test needs to be refactored.
    // It is non-deterministically failing with "sending on a closed channel" originating form
    // within the mock network.
    #[cfg(feature = "broken-tests")]
    pub fn reduce_get_entry_timeout_test() {
        let mut context = test_context("alice", None);
        let store = test_store(context.clone());
        let store = Arc::new(RwLock::new(store));

        Arc::get_mut(&mut context).unwrap().set_state(store.clone());

        let action_wrapper = ActionWrapper::new(Action::InitNetwork(NetworkSettings {
            config: unique_mock_config(),
            dna_address: "reduce_get_entry_timeout_test".into(),
            agent_id: AgentId::generate_fake("timeout").address().to_string(),
        }));

        {
            let mut new_store = store.write().unwrap();
            *new_store = new_store.reduce(context.clone(), action_wrapper);
        }

        let entry = test_entry();
        let key = GetEntryKey {
            address: entry.address(),
            id: snowflake::ProcessUniqueId::new().to_string(),
        };
        let action_wrapper = ActionWrapper::new(Action::GetEntry(key.clone()));

        {
            let mut new_store = store.write().unwrap();
            *new_store = new_store.reduce(context.clone(), action_wrapper);
        }
        let maybe_get_entry_result = store
            .read()
            .unwrap()
            .network()
            .get_entry_with_meta_results
            .get(&key)
            .map(|result| result.clone());
        assert_eq!(maybe_get_entry_result, Some(None));

        let action_wrapper = ActionWrapper::new(Action::GetEntryTimeout(key.clone()));
        {
            let mut new_store = store.write().unwrap();
            *new_store = new_store.reduce(context.clone(), action_wrapper);
        }
        let maybe_get_entry_result = store
            .read()
            .unwrap()
            .network()
            .get_entry_with_meta_results
            .get(&key)
            .map(|result| result.clone());
        assert_eq!(
            maybe_get_entry_result,
            Some(Some(Err(HolochainError::Timeout)))
        );

        // test that an existing result does not get overwritten by timeout signal
        let entry_with_meta = EntryWithMeta {
            entry: entry.clone(),
            crud_status: CrudStatus::Live,
            maybe_crud_link: None,
        };
        let new_key = GetEntryKey {
            address: entry.address(),
            id: snowflake::ProcessUniqueId::new().to_string(),
        };
        let dht_data = DhtData {
            msg_id: new_key.id.clone(),
            address: new_key.address.to_string(),
            content: serde_json::from_str(
                &serde_json::to_string(&Some(entry_with_meta.clone())).unwrap(),
            )
            .unwrap(),
            ..Default::default()
        };

        let action_wrapper = ActionWrapper::new(Action::HandleGetResult(dht_data));
        {
            let mut new_store = store.write().unwrap();
            *new_store = new_store.reduce(context.clone(), action_wrapper);
        }
        let maybe_entry_with_meta_result = store
            .read()
            .unwrap()
            .network()
            .get_entry_with_meta_results
            .get(&new_key)
            .map(|result| result.clone());
        assert!(maybe_entry_with_meta_result.is_some());
        let maybe_entry_with_meta = maybe_entry_with_meta_result.unwrap().unwrap();
        let result = maybe_entry_with_meta.unwrap();
        println!("{:?}", result);
        let entry_with_meta = result.unwrap();
        assert_eq!(entry_with_meta.entry, entry.clone());

        // Ok we got a positive result in the state
        let action_wrapper = ActionWrapper::new(Action::GetEntryTimeout(new_key.clone()));
        {
            let mut new_store = store.write().unwrap();
            *new_store = new_store.reduce(context.clone(), action_wrapper);
        }
        let maybe_entry_with_meta_result = store
            .read()
            .unwrap()
            .network()
            .get_entry_with_meta_results
            .get(&new_key)
            .map(|result| result.clone());
        // The timeout should not have overwritten the entry
        assert!(maybe_entry_with_meta_result.is_some());
        let maybe_entry_with_meta = maybe_entry_with_meta_result.unwrap().unwrap();
        let entry_with_meta = maybe_entry_with_meta.unwrap().unwrap();
        assert_eq!(entry_with_meta.entry, entry);
    }
}<|MERGE_RESOLUTION|>--- conflicted
+++ resolved
@@ -72,15 +72,7 @@
         instance::tests::test_context,
         state::test_store,
     };
-<<<<<<< HEAD
-    use holochain_core_types::{
-        agent::AgentId, crud_status::CrudStatus, entry::EntryWithMeta, error::HolochainError,
-    };
-    use holochain_net_connection::json_protocol::DhtData;
-    use std::sync::{Arc, RwLock};
-=======
     use holochain_core_types::error::HolochainError;
->>>>>>> ab89a072
 
     #[test]
     pub fn reduce_get_entry_without_network_initialized() {
