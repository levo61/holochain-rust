--- conflicted
+++ resolved
@@ -30,12 +30,7 @@
     network_state: &mut NetworkState,
     action_wrapper: &ActionWrapper,
 ) {
-<<<<<<< HEAD
-
-    if network_state.network.is_none() || network_state.dna_hash.is_none() ||  network_state.agent_id.is_none() {
-=======
-    if state.network.is_none() || state.dna_hash.is_none() || state.agent_id.is_none() {
->>>>>>> 2100e01f
+    if network_state.network.is_none() || network_state.dna_hash.is_none() || network_state.agent_id.is_none() {
         return;
     }
 
@@ -82,12 +77,13 @@
             .send(ProtocolWrapper::PublishDht(data).into()),
     };
 
-<<<<<<< HEAD
-    network_state.actions.insert(action_wrapper.clone(), ActionResponse::Publish(match response {
-        Ok(_) => Ok(entry.address().to_owned()),
-        Err(e) => Err(HolochainError::ErrorGeneric(e.to_string())),
-    }));
-
+    network_state.actions.insert(
+        action_wrapper.clone(),
+        ActionResponse::Publish(match response {
+            Ok(_) => Ok(entry.address().to_owned()),
+            Err(e) => Err(HolochainError::ErrorGeneric(e.to_string())),
+        }),
+    );
 }
 
 #[cfg(test)]
@@ -115,13 +111,4 @@
 
     }
 
-=======
-    state.actions.insert(
-        action_wrapper.clone(),
-        ActionResponse::Publish(match response {
-            Ok(_) => Ok(entry.address().to_owned()),
-            Err(e) => Err(HolochainError::ErrorGeneric(e.to_string())),
-        }),
-    );
->>>>>>> 2100e01f
 }