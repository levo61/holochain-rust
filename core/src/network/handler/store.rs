--- conflicted
+++ resolved
@@ -32,15 +32,6 @@
                 &serde_json::to_string(&dht_meta_data.content)
                     .expect("dht_meta_data should be EntryWithHader"),
             )
-<<<<<<< HEAD
-            .expect("dht_meta_data should be EntryWithHeader");
-            let link_add = match entry_with_header.entry {
-                Entry::LinkAdd(link_add) => link_add,
-                _ => unreachable!(),
-            };
-            let link = link_add.link().clone();
-            let _ = block_on(add_link(&link, &context.clone()));
-=======
             .expect("dht_meta_data should be EntryWithHader");
             thread::spawn(move || {
                 match block_on(hold_link_workflow(&entry_with_header, &context.clone())) {
@@ -48,7 +39,6 @@
                     _ => (),
                 }
             });
->>>>>>> 0307fe74
         }
         STATUS_NAME => {
             let _crud_status: CrudStatus = serde_json::from_str(
