--- conflicted
+++ resolved
@@ -120,13 +120,8 @@
 pub mod tests {
 
     use action::{Action, ActionWrapper};
-<<<<<<< HEAD
-    use holochain_core_types::entry::{expected_entry_address, test_entry};
-    use nucleus::tests::test_call_result;
-=======
-    use holochain_core_types::entry::{test_entry, test_entry_address};
+    use holochain_core_types::entry::{test_entry, expected_entry_address};
     use nucleus::tests::test_call_response;
->>>>>>> da8059ec
     use test_utils::calculate_hash;
 
     /// dummy action
