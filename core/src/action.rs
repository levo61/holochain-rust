use agent::state::AgentState;
use context::Context;
use hash_table::{entry::Entry, HashString};
use holochain_dna::Dna;
use instance::Observer;
<<<<<<< HEAD
use nucleus::{
    state::{NucleusState, ValidationResult},
    FunctionCall, FunctionResult,
};
=======
use nucleus::{state::NucleusState, EntrySubmission, ZomeFnCall, ZomeFnResult};
>>>>>>> 1f63ced5
use snowflake;
use std::{
    hash::{Hash, Hasher},
    sync::{mpsc::Sender, Arc},
};

/// Wrapper for actions that provides a unique ID
/// The unique ID is needed for state tracking to ensure that we can differentiate between two
/// Action dispatches containing the same value when doing "time travel debug".
/// The standard approach is to drop the ActionWrapper into the key of a state history HashMap and
/// use the convenience unwrap_to! macro to extract the action data in a reducer.
/// All reducer functions must accept an ActionWrapper so all dispatchers take an ActionWrapper.
#[derive(Clone, Debug)]
pub struct ActionWrapper {
    action: Action,
    id: snowflake::ProcessUniqueId,
}

impl ActionWrapper {
    /// constructor from &Action
    /// internal snowflake ID is automatically set
    pub fn new(a: Action) -> Self {
        ActionWrapper {
            action: a,
            // auto generate id
            id: snowflake::ProcessUniqueId::new(),
        }
    }

    /// read only access to action
    pub fn action(&self) -> &Action {
        &self.action
    }

    /// read only access to id
    pub fn id(&self) -> &snowflake::ProcessUniqueId {
        &self.id
    }
}

impl PartialEq for ActionWrapper {
    fn eq(&self, other: &ActionWrapper) -> bool {
        self.id == other.id
    }
}

impl Eq for ActionWrapper {}

impl Hash for ActionWrapper {
    /// @TODO dangerous when persisted!
    /// snowflake only guarantees uniqueness per process
    /// @see https://github.com/holochain/holochain-rust/issues/203
    fn hash<H: Hasher>(&self, state: &mut H) {
        self.id.hash(state);
    }
}

#[derive(Clone, PartialEq, Hash, Debug)]
pub enum Action {
    /// entry to Commit
    /// MUST already have passed all callback checks
    Commit(Entry),
    /// GetEntry by hash
    GetEntry(HashString),

    /// execute a function in a zome WASM
    ExecuteZomeFunction(ZomeFnCall),
    /// return the result of a zome WASM function call
    ReturnZomeFunctionResult(ZomeFnResult),

    /// initialize an application from a Dna
    /// not the same as genesis
    /// may call genesis internally
    InitApplication(Dna),
    /// return the result of an InitApplication action
    /// the result is Some arbitrary string
    ReturnInitializationResult(Option<String>),

    /// ???
    // @TODO how does this relate to validating a commit?
    ValidateEntry(Entry),
    ReturnValidationResult((Box<ActionWrapper>, ValidationResult)),
}

/// function signature for action handler functions
// @TODO merge these into a single signature
// @see https://github.com/holochain/holochain-rust/issues/194
pub type AgentReduceFn = ReduceFn<AgentState>;
pub type NucleusReduceFn = ReduceFn<NucleusState>;
pub type ReduceFn<S> =
    fn(Arc<Context>, &mut S, &ActionWrapper, &Sender<ActionWrapper>, &Sender<Observer>);

#[cfg(test)]
pub mod tests {

    use action::{Action, ActionWrapper};
    use hash::tests::test_hash;
    use hash_table::entry::tests::{test_entry, test_entry_hash};
    use nucleus::tests::test_call_result;
    use test_utils::calculate_hash;

    /// dummy action
    pub fn test_action() -> Action {
        Action::GetEntry(test_entry_hash())
    }

    /// dummy action wrapper with test_action()
    pub fn test_action_wrapper() -> ActionWrapper {
        ActionWrapper::new(test_action())
    }

    /// dummy action wrapper with commit of test_entry()
    pub fn test_action_wrapper_commit() -> ActionWrapper {
        ActionWrapper::new(Action::Commit(test_entry()))
    }

    /// dummy action for a get of test_hash()
    pub fn test_action_wrapper_get() -> ActionWrapper {
        ActionWrapper::new(Action::GetEntry(test_hash()))
    }

    pub fn test_action_wrapper_rzfr() -> ActionWrapper {
        ActionWrapper::new(Action::ReturnZomeFunctionResult(test_call_result()))
    }

    #[test]
    /// smoke test actions
    fn new_action() {
        let a1 = test_action();
        let a2 = test_action();

        // unlike actions and wrappers, signals are equal to themselves
        assert_eq!(a1, a2);
    }

    #[test]
    /// tests that new action wrappers take an action and ensure uniqueness
    fn new_action_wrapper() {
        let aw1 = test_action_wrapper();
        let aw2 = test_action_wrapper();

        // snowflake enforces uniqueness
        assert_eq!(aw1, aw1);
        assert_ne!(aw1, aw2);
    }

    #[test]
    /// tests read access to actions
    fn action_wrapper_action() {
        let aw1 = test_action_wrapper();
        let aw2 = test_action_wrapper();

        assert_eq!(aw1.action(), aw2.action());
        assert_eq!(aw1.action(), &test_action());
    }

    #[test]
    /// tests read access to action wrapper ids
    fn action_wrapper_id() {
        // can't set the ID directly (by design)
        // at least test that IDs are unique, and that hitting the id() method doesn't error
        let aw1 = test_action_wrapper();
        let aw2 = test_action_wrapper();

        assert_ne!(aw1.id(), aw2.id());
    }

    #[test]
    /// tests that action wrapper hashes are unique
    fn action_wrapper_hash() {
        let aw1 = test_action_wrapper();
        let aw2 = test_action_wrapper();

        assert_ne!(calculate_hash(&aw1), calculate_hash(&aw2));
    }

}<|MERGE_RESOLUTION|>--- conflicted
+++ resolved
@@ -3,14 +3,10 @@
 use hash_table::{entry::Entry, HashString};
 use holochain_dna::Dna;
 use instance::Observer;
-<<<<<<< HEAD
 use nucleus::{
-    state::{NucleusState, ValidationResult},
+    state::{NucleusState, ValidationResult, ZomeFnCall, ZomeFnResult},
     FunctionCall, FunctionResult,
 };
-=======
-use nucleus::{state::NucleusState, EntrySubmission, ZomeFnCall, ZomeFnResult};
->>>>>>> 1f63ced5
 use snowflake;
 use std::{
     hash::{Hash, Hasher},
