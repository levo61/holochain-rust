use action::{Action, ActionWrapper, AgentReduceFn};
use agent::keys::Keys;
use chain::{Chain, SourceChain};
use context::Context;
use error::HolochainError;
use hash::HashString;
use hash_table::entry::Entry;
use instance::Observer;
use json::ToJson;
use key::Key;
use std::{
    collections::HashMap,
    sync::{mpsc::Sender, Arc},
};

/// The state-slice for the Agent.
/// Holds the agent's source chain and keys.
#[derive(Clone, Debug, PartialEq)]
pub struct AgentState {
    keys: Option<Keys>,
    /// every action and the result of that action
    // @TODO this will blow up memory, implement as some kind of dropping/FIFO with a limit?
    // @see https://github.com/holochain/holochain-rust/issues/166
    actions: HashMap<ActionWrapper, ActionResponse>,
    chain: Chain,
}

impl AgentState {
    /// builds a new, empty AgentState
    pub fn new(chain: &Chain) -> AgentState {
        AgentState {
            keys: None,
            actions: HashMap::new(),
            chain: chain.clone(),
        }
    }

    /// getter for a copy of self.keys
    pub fn keys(&self) -> Option<Keys> {
        self.keys.clone()
    }

    /// getter for the chain
    pub fn chain(&self) -> &Chain {
        &self.chain
    }

    /// getter for a copy of self.actions
    /// uniquely maps action executions to the result of the action
    pub fn actions(&self) -> HashMap<ActionWrapper, ActionResponse> {
        self.actions.clone()
    }
}

#[derive(Clone, Debug, PartialEq)]
/// the agent's response to an action
/// stored alongside the action in AgentState::actions to provide a state history that observers
/// poll and retrieve
// @TODO abstract this to a standard trait
// @see https://github.com/holochain/holochain-rust/issues/196
pub enum ActionResponse {
    Commit(Result<Entry, HolochainError>),
    GetEntry(Option<Entry>),
    GetLinks(Result<Vec<HashString>, HolochainError>),
    LinkEntries(Result<Entry, HolochainError>),
}

impl ToJson for ActionResponse {
    fn to_json(&self) -> Result<String, HolochainError> {
        match self {
            ActionResponse::Commit(result) => match result {
                Ok(entry) => Ok(format!("{{\"hash\":\"{}\"}}", entry.key())),
                Err(err) => Ok((*err).to_json()?),
            },
            ActionResponse::GetEntry(result) => match result {
                Some(entry) => Ok(entry.to_json()?),
                None => Ok("".to_string()),
            },
            ActionResponse::GetLinks(result) => match result {
                Ok(hash_list) => Ok(json!(hash_list).to_string()),
                Err(err) => Ok((*err).to_json()?),
            },
            ActionResponse::LinkEntries(result) => match result {
                Ok(entry) => Ok(format!("{{\"hash\":\"{}\"}}", entry.key())),
                Err(err) => Ok((*err).to_json()?),
            },
        }
    }
}

/// Do a Commit Action against an agent state.
/// Intended for use inside the reducer, isolated for unit testing.
/// callback checks (e.g. validate_commit) happen elsewhere because callback functions cause
/// action reduction to hang
/// @TODO is there a way to reduce that doesn't block indefinitely on callback fns?
/// @see https://github.com/holochain/holochain-rust/issues/222
fn reduce_commit_entry(
    _context: Arc<Context>,
    state: &mut AgentState,
    action_wrapper: &ActionWrapper,
    _action_channel: &Sender<ActionWrapper>,
    _observer_channel: &Sender<Observer>,
) {
    let action = action_wrapper.action();
    let entry = unwrap_to!(action => Action::Commit);

    // @TODO validation dispatch should go here rather than upstream in invoke_commit
    // @see https://github.com/holochain/holochain-rust/issues/256

    let res = state.chain.push_entry(&entry);
    let response = match res {
        Ok(pair) => Ok(pair.entry().clone()),
        Err(e) => Err(e),
    };

    state
        .actions
        .insert(action_wrapper.clone(), ActionResponse::Commit(response));
}

/// do a get action against an agent state
/// intended for use inside the reducer, isolated for unit testing
fn reduce_get_entry(
    _context: Arc<Context>,
    state: &mut AgentState,
    action_wrapper: &ActionWrapper,
    _action_channel: &Sender<ActionWrapper>,
    _observer_channel: &Sender<Observer>,
) {
    let action = action_wrapper.action();
    let key = unwrap_to!(action => Action::GetEntry);

    let result = state.chain.entry(&key.clone());

    // @TODO if the get fails local, do a network get
    // @see https://github.com/holochain/holochain-rust/issues/167

    state.actions.insert(
        action_wrapper.clone(),
        ActionResponse::GetEntry(result.clone()),
    );
}

/// maps incoming action to the correct handler
fn resolve_reducer(action_wrapper: &ActionWrapper) -> Option<AgentReduceFn> {
    match action_wrapper.action() {
<<<<<<< HEAD
        Action::Commit(_) => Some(reduce_commit),
        Action::GetEntry(_) => Some(reduce_get_entry),
=======
        Action::Commit(_) => Some(reduce_commit_entry),
        Action::GetEntry(_) => Some(reduce_get),
>>>>>>> f873222d
        _ => None,
    }
}

/// Reduce Agent's state according to provided Action
pub fn reduce(
    context: Arc<Context>,
    old_state: Arc<AgentState>,
    action_wrapper: &ActionWrapper,
    action_channel: &Sender<ActionWrapper>,
    observer_channel: &Sender<Observer>,
) -> Arc<AgentState> {
    let handler = resolve_reducer(action_wrapper);
    match handler {
        Some(f) => {
            let mut new_state: AgentState = (*old_state).clone();
            f(
                context,
                &mut new_state,
                &action_wrapper,
                action_channel,
                observer_channel,
            );
            Arc::new(new_state)
        }
        None => old_state,
    }
}

#[cfg(test)]
pub mod tests {
<<<<<<< HEAD
    use super::{reduce_commit, reduce_get_entry, ActionResponse, AgentState};
=======
    use super::*;
>>>>>>> f873222d
    use action::tests::{test_action_wrapper_commit, test_action_wrapper_get};
    use chain::{pair::tests::test_pair, tests::test_chain};
    use error::HolochainError;
    use hash_table::entry::tests::test_entry;
    use instance::tests::{test_context, test_instance_blank};
    use std::{collections::HashMap, sync::Arc};

    /// dummy agent state
    pub fn test_agent_state() -> AgentState {
        AgentState::new(&test_chain())
    }

    /// dummy action response for a successful commit as test_pair()
    pub fn test_action_response_commit() -> ActionResponse {
        ActionResponse::Commit(Ok(test_pair().entry().clone()))
    }

    /// dummy action response for a successful get as test_pair()
    pub fn test_action_response_get() -> ActionResponse {
        ActionResponse::GetEntry(Some(test_pair().entry().clone()))
    }

    #[test]
    /// smoke test for building a new AgentState
    fn agent_state_new() {
        test_agent_state();
    }

    #[test]
    /// test for the agent state keys getter
    fn agent_state_keys() {
        assert_eq!(None, test_agent_state().keys());
    }

    #[test]
    /// test for the agent state actions getter
    fn agent_state_actions() {
        assert_eq!(HashMap::new(), test_agent_state().actions());
    }

    #[test]
    /// test for reducing commit entry
    fn test_reduce_commit_entry() {
        let mut state = test_agent_state();
        let action_wrapper = test_action_wrapper_commit();

        let instance = test_instance_blank();

        reduce_commit_entry(
            test_context("bob"),
            &mut state,
            &action_wrapper,
            &instance.action_channel().clone(),
            &instance.observer_channel().clone(),
        );

        assert_eq!(
            state.actions().get(&action_wrapper),
            Some(&test_action_response_commit()),
        );
    }

    #[test]
<<<<<<< HEAD
    /// test for reducing get entry
=======
>>>>>>> f873222d
    fn test_reduce_get_entry() {
        let mut state = test_agent_state();
        let context = test_context("foo");

        let instance = test_instance_blank();

        let aw1 = test_action_wrapper_get();
        reduce_get_entry(
            Arc::clone(&context),
            &mut state,
            &aw1,
            &instance.action_channel().clone(),
            &instance.observer_channel().clone(),
        );

        // nothing has been committed so the get must be None
        assert_eq!(
            state.actions().get(&aw1),
            Some(&ActionResponse::GetEntry(None)),
        );

        // do a round trip
        reduce_commit_entry(
            Arc::clone(&context),
            &mut state,
            &test_action_wrapper_commit(),
            &instance.action_channel().clone(),
            &instance.observer_channel().clone(),
        );

        let aw2 = test_action_wrapper_get();
        reduce_get_entry(
            Arc::clone(&context),
            &mut state,
            &aw2,
            &instance.action_channel().clone(),
            &instance.observer_channel().clone(),
        );

        assert_eq!(state.actions().get(&aw2), Some(&test_action_response_get()),);
    }

    #[test]
    /// test response to json
    fn test_commit_response_to_json() {
        assert_eq!(
            "{\"hash\":\"QmbXSE38SN3SuJDmHKSSw5qWWegvU7oTxrLDRavWjyxMrT\"}",
            ActionResponse::Commit(Ok(test_pair().entry().clone()))
                .to_json()
                .unwrap(),
        );
        assert_eq!(
            "{\"error\":\"some error\"}",
            ActionResponse::Commit(Err(HolochainError::new("some error")))
                .to_json()
                .unwrap(),
        );
    }

    #[test]
    fn test_get_response_to_json() {
        assert_eq!(
            "{\"content\":\"test entry content\",\"entry_type\":\"testEntryType\"}",
            ActionResponse::GetEntry(Some(test_pair().entry().clone()))
                .to_json()
                .unwrap(),
        );
        assert_eq!("", ActionResponse::GetEntry(None).to_json().unwrap());
    }

    #[test]
    fn test_get_links_response_to_json() {
        assert_eq!(
            "[\"QmbXSE38SN3SuJDmHKSSw5qWWegvU7oTxrLDRavWjyxMrT\"]",
            ActionResponse::GetLinks(Ok(vec![test_entry().key()]))
                .to_json()
                .unwrap(),
        );
        assert_eq!(
            "{\"error\":\"some error\"}",
            ActionResponse::GetLinks(Err(HolochainError::new("some error")))
                .to_json()
                .unwrap(),
        );
    }

    #[test]
    fn test_link_entries_response_to_json() {
        assert_eq!(
            "{\"hash\":\"QmbXSE38SN3SuJDmHKSSw5qWWegvU7oTxrLDRavWjyxMrT\"}",
            ActionResponse::LinkEntries(Ok(test_entry()))
                .to_json()
                .unwrap(),
        );
        assert_eq!(
            "{\"error\":\"some error\"}",
            ActionResponse::LinkEntries(Err(HolochainError::new("some error")))
                .to_json()
                .unwrap(),
        );
    }
}<|MERGE_RESOLUTION|>--- conflicted
+++ resolved
@@ -144,13 +144,8 @@
 /// maps incoming action to the correct handler
 fn resolve_reducer(action_wrapper: &ActionWrapper) -> Option<AgentReduceFn> {
     match action_wrapper.action() {
-<<<<<<< HEAD
-        Action::Commit(_) => Some(reduce_commit),
+        Action::Commit(_) => Some(reduce_commit_entry),
         Action::GetEntry(_) => Some(reduce_get_entry),
-=======
-        Action::Commit(_) => Some(reduce_commit_entry),
-        Action::GetEntry(_) => Some(reduce_get),
->>>>>>> f873222d
         _ => None,
     }
 }
@@ -182,11 +177,7 @@
 
 #[cfg(test)]
 pub mod tests {
-<<<<<<< HEAD
-    use super::{reduce_commit, reduce_get_entry, ActionResponse, AgentState};
-=======
-    use super::*;
->>>>>>> f873222d
+    use super::{reduce_commit_entry, reduce_get_entry, ActionResponse, AgentState};
     use action::tests::{test_action_wrapper_commit, test_action_wrapper_get};
     use chain::{pair::tests::test_pair, tests::test_chain};
     use error::HolochainError;
@@ -250,10 +241,7 @@
     }
 
     #[test]
-<<<<<<< HEAD
     /// test for reducing get entry
-=======
->>>>>>> f873222d
     fn test_reduce_get_entry() {
         let mut state = test_agent_state();
         let context = test_context("foo");
