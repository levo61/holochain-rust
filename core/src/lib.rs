#[macro_use]
extern crate serde_derive;
extern crate chrono;
extern crate multihash;
extern crate rust_base58;
extern crate serde;
extern crate serde_json;
extern crate snowflake;
#[cfg(test)]
extern crate test_utils;
extern crate wasmi;
#[macro_use]
extern crate bitflags;
<<<<<<< HEAD
extern crate riker;
extern crate riker_default;
extern crate riker_patterns;
extern crate futures;
#[macro_use]
extern crate lazy_static;
#[macro_use]
extern crate unwrap_to;
=======
#[macro_use]
extern crate unwrap_to;
#[macro_use]
extern crate num_derive;
extern crate num_traits;
>>>>>>> 71c2841f

extern crate holochain_agent;
extern crate holochain_dna;
extern crate holochain_wasm_utils;

pub mod action;
pub mod agent;
pub mod chain;
pub mod context;
pub mod error;
pub mod hash;
pub mod hash_table;
pub mod instance;
pub mod logger;
pub mod nucleus;
pub mod persister;
pub mod state;<|MERGE_RESOLUTION|>--- conflicted
+++ resolved
@@ -11,7 +11,6 @@
 extern crate wasmi;
 #[macro_use]
 extern crate bitflags;
-<<<<<<< HEAD
 extern crate riker;
 extern crate riker_default;
 extern crate riker_patterns;
@@ -20,13 +19,9 @@
 extern crate lazy_static;
 #[macro_use]
 extern crate unwrap_to;
-=======
-#[macro_use]
-extern crate unwrap_to;
 #[macro_use]
 extern crate num_derive;
 extern crate num_traits;
->>>>>>> 71c2841f
 
 extern crate holochain_agent;
 extern crate holochain_dna;
