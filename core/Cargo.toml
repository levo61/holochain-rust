--- conflicted
+++ resolved
@@ -25,12 +25,9 @@
 unwrap_to = "0.1.0"
 num-traits = "0.2"
 num-derive = "0.2"
-<<<<<<< HEAD
 walkdir = "2"
 tempfile = "3"
-=======
 config = "0.8"
->>>>>>> 1724d463
 
 [dev-dependencies]
 wabt = "0.4"
