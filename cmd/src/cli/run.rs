use cli::{self, package};
use colored::*;
use error::DefaultResult;
use holochain_container_api::{config::*, container::Container, logger::LogRules};
use holochain_core_types::agent::AgentId;
use std::fs;

const LOCAL_STORAGE_PATH: &str = ".hc";

const AGENT_CONFIG_ID: &str = "hc-run-agent";
const DNA_CONFIG_ID: &str = "hc-run-dna";
const INSTANCE_CONFIG_ID: &str = "test-instance";
const INTERFACE_CONFIG_ID: &str = "websocket-interface";

/// Starts a small container with the current application running
pub fn run(package: bool, port: u16, persist: bool, networked: bool) -> DefaultResult<()> {
    if package {
        cli::package(true, Some(package::DEFAULT_BUNDLE_FILE_NAME.into()))?;
    }

    let agent = AgentId::generate_fake("testAgent");
    let agent_config = AgentConfiguration {
        id: AGENT_CONFIG_ID.into(),
        name: agent.nick,
        public_address: agent.key,
        key_file: "hc_run.key".into(),
    };

    let dna_config = DnaConfiguration {
        id: DNA_CONFIG_ID.into(),
        file: package::DEFAULT_BUNDLE_FILE_NAME.into(),
        hash: "Qm328wyq38924ybogus".into(),
    };

    let storage = if persist {
        fs::create_dir_all(LOCAL_STORAGE_PATH)?;

        StorageConfiguration::File {
            path: LOCAL_STORAGE_PATH.into(),
        }
    } else {
        StorageConfiguration::Memory
    };

    let instance_config = InstanceConfiguration {
        id: INSTANCE_CONFIG_ID.into(),
        dna: DNA_CONFIG_ID.into(),
        agent: AGENT_CONFIG_ID.into(),
        storage,
<<<<<<< HEAD
        network: Some(if networked {
            P2pConfig::default_ipc().as_str()
        } else {
            P2pConfig::default_mock().as_str()
        }),
=======
>>>>>>> 4c4671ef
    };

    let interface_config = InterfaceConfiguration {
        id: INTERFACE_CONFIG_ID.into(),
        driver: InterfaceDriver::Websocket { port },
        admin: true,
        instances: vec![InstanceReferenceConfiguration {
            id: INSTANCE_CONFIG_ID.into(),
        }],
    };

    // temporary log rules, should come from a configuration
    let rules = LogRules::new();
    let logger_config = LoggerConfiguration {
        logger_type: "debug".to_string(),
        rules,
    };

    let base_config = Configuration {
        agents: vec![agent_config],
        dnas: vec![dna_config],
        instances: vec![instance_config],
        interfaces: vec![interface_config],
<<<<<<< HEAD
        network: NetworkConfig {
            bootstrap_nodes: Default::default(),
            n3h_path: Default::default(),
            n3h_persistence_path: Default::default(),
            n3h_ipc_uri: Default::default(),
        },
        ..Default::default(),
=======
        logger: logger_config,
        ..Default::default()
>>>>>>> 4c4671ef
    };

    let mut container = Container::from_config(base_config.clone());

    container
        .load_config()
        .map_err(|err| format_err!("{}", err))?;

    container.start_all_interfaces();
    container.start_all_instances()?;

    println!(
        "Holochain development container started. Running websocket server on port {}",
        port
    );
    println!("Type 'exit' to stop the container and exit the program");

    let mut rl = rustyline::Editor::<()>::new();

    loop {
        let readline = rl.readline("hc> ")?;

        match readline.as_str().trim() {
            "exit" => break,
            other if !other.is_empty() => eprintln!(
                "command {} not recognized. Available commands are: exit",
                other.red().bold()
            ),
            _ => continue,
        }
    }

    Ok(())
}<|MERGE_RESOLUTION|>--- conflicted
+++ resolved
@@ -3,7 +3,7 @@
 use error::DefaultResult;
 use holochain_container_api::{config::*, container::Container, logger::LogRules};
 use holochain_core_types::agent::AgentId;
-use std::fs;
+use std::{env, fs};
 
 const LOCAL_STORAGE_PATH: &str = ".hc";
 
@@ -47,14 +47,6 @@
         dna: DNA_CONFIG_ID.into(),
         agent: AGENT_CONFIG_ID.into(),
         storage,
-<<<<<<< HEAD
-        network: Some(if networked {
-            P2pConfig::default_ipc().as_str()
-        } else {
-            P2pConfig::default_mock().as_str()
-        }),
-=======
->>>>>>> 4c4671ef
     };
 
     let interface_config = InterfaceConfiguration {
@@ -73,23 +65,30 @@
         rules,
     };
 
+    let n3h_path = env::var("HC_N3H_PATH").ok();
+    let n3h_mode = env::var("HC_N3H_MODE").ok();
+
+    // network config
+    let network_config = if networked || n3h_path.is_some() {
+        Some(NetworkConfig {
+            bootstrap_nodes: Default::default(),
+            n3h_path: n3h_path.unwrap_or_else(|| default_n3h_path()),
+            n3h_mode: n3h_mode.unwrap_or_else(|| default_n3h_mode()),
+            n3h_persistence_path: Default::default(),
+            n3h_ipc_uri: Default::default(),
+        })
+    } else {
+        None
+    };
+
     let base_config = Configuration {
         agents: vec![agent_config],
         dnas: vec![dna_config],
         instances: vec![instance_config],
         interfaces: vec![interface_config],
-<<<<<<< HEAD
-        network: NetworkConfig {
-            bootstrap_nodes: Default::default(),
-            n3h_path: Default::default(),
-            n3h_persistence_path: Default::default(),
-            n3h_ipc_uri: Default::default(),
-        },
-        ..Default::default(),
-=======
+        network: network_config,
         logger: logger_config,
         ..Default::default()
->>>>>>> 4c4671ef
     };
 
     let mut container = Container::from_config(base_config.clone());
