--- conflicted
+++ resolved
@@ -45,17 +45,10 @@
             agent,
             logger.clone(),
             Arc::new(Mutex::new(SimplePersister::new(file_storage.clone()))),
-<<<<<<< HEAD
-            Arc::new(RwLock::new(MemoryStorage::new().unwrap())),
-            Arc::new(RwLock::new(EavMemoryStorage::new().unwrap())),
+            Arc::new(RwLock::new(MemoryStorage::new())),
+            Arc::new(RwLock::new(EavMemoryStorage::new())),
             mock_network_config(),
         )
         .unwrap(),
-=======
-            Arc::new(RwLock::new(MemoryStorage::new())),
-            Arc::new(RwLock::new(EavMemoryStorage::new())),
-            make_mock_net(),
-        ).unwrap(),
->>>>>>> 55740b7a
     )
 }