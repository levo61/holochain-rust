--- conflicted
+++ resolved
@@ -42,9 +42,9 @@
 
 impl HcApiReturnCode {
     pub fn from_offset(offset: u16) -> HcApiReturnCode {
-        match offset {
-            // @TODO what is a success error?
-            // @see https://github.com/holochain/holochain-rust/issues/181
+    match offset {
+        // @TODO what is a success error?
+        // @see https://github.com/holochain/holochain-rust/issues/181
             0 => Success,
             2 => ArgumentDeserializationFailed,
             3 => OutOfMemory,
@@ -240,29 +240,6 @@
     use super::{HcApiReturnCode, SinglePageAllocation};
 
     #[test]
-<<<<<<< HEAD
-    /// tests that encoding integers for errors returns the correct return code
-    fn encode_error() {
-        assert_eq!(super::encode_error(0), HcApiReturnCode::Success);
-
-        assert_eq!(super::encode_error(1), HcApiReturnCode::Error);
-
-        assert_eq!(super::encode_error(2), HcApiReturnCode::ErrorJson);
-
-        assert_eq!(super::encode_error(3), HcApiReturnCode::ErrorPageOverflow);
-
-        assert_eq!(super::encode_error(4), HcApiReturnCode::ErrorActionResult);
-
-        assert_eq!(super::encode_error(5), HcApiReturnCode::ErrorCallbackResult);
-
-        assert_eq!(super::encode_error(6), HcApiReturnCode::ErrorRecursiveCall);
-
-        assert_eq!(super::encode_error(7), HcApiReturnCode::Error);
-    }
-
-    #[test]
-=======
->>>>>>> b6f731ba
     /// tests construction and encoding in a new single page allocation
     fn new_spa() {
         let i = 0b1010101010101010_0101010101010101;
