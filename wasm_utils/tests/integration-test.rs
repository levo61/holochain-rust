extern crate holochain_agent;
extern crate holochain_core;
extern crate holochain_core_api;
extern crate holochain_core_types;
extern crate holochain_wasm_utils;
#[macro_use]
extern crate serde_json;
extern crate holochain_cas_implementations;
extern crate tempfile;
extern crate test_utils;

<<<<<<< HEAD
use holochain_core::{logger::Logger, nucleus::ZomeFnResult};
use holochain_core_types::error::HolochainError;
use holochain_wasm_utils::error::*;
use test_utils::hc_setup_and_call_zome_fn;
=======
use holochain_agent::Agent;
use holochain_cas_implementations::{cas::file::FilesystemStorage, eav::file::EavFileStorage};
use holochain_core::{
    context::Context, logger::Logger, nucleus::ZomeFnResult, persister::SimplePersister,
};
use holochain_core_api::Holochain;
use holochain_core_types::error::HolochainError;
use holochain_wasm_utils::error::*;
use std::sync::{Arc, Mutex};

use tempfile::tempdir;
use test_utils::{create_test_cap_with_fn_name, create_test_dna_with_cap, create_wasm_from_file};
>>>>>>> 69066c9f

#[derive(Clone, Debug)]
pub struct TestLogger {
    pub log: Vec<String>,
}

impl Logger for TestLogger {
    fn log(&mut self, msg: String) {
        self.log.push(msg);
    }
}

<<<<<<< HEAD
fn call_zome_function_with_hc(fn_name: &str) -> ZomeFnResult {
    hc_setup_and_call_zome_fn(
=======
/// create a test context and TestLogger pair so we can use the logger in assertions
pub fn create_test_context(agent_name: &str) -> Arc<Context> {
    let agent = Agent::from(agent_name.to_string());
    let logger = Arc::new(Mutex::new(TestLogger { log: Vec::new() }));

    Arc::new(
        Context::new(
            agent,
            logger.clone(),
            Arc::new(Mutex::new(SimplePersister::new())),
            FilesystemStorage::new(tempdir().unwrap().path().to_str().unwrap()).unwrap(),
            EavFileStorage::new(tempdir().unwrap().path().to_str().unwrap().to_string()).unwrap(),
        ).unwrap(),
    )
}

// Function called at start of all unit tests:
//   Startup holochain and do a call on the specified wasm function.
pub fn call_zome_function_with_hc(fn_name: &str) -> ZomeFnResult {
    // Setup the holochain instance
    let wasm = create_wasm_from_file(
>>>>>>> 69066c9f
        "wasm-test/integration-test/target/wasm32-unknown-unknown/release/wasm_integration_test.wasm",
        fn_name)
}

#[test]
fn can_return_error_report() {
    let call_result = call_zome_function_with_hc("test_error_report");
    let error_report: RibosomeErrorReport =
        serde_json::from_str(&call_result.clone().unwrap()).unwrap();
    assert_eq!("Zome assertion failed: `false`", error_report.description);
}

#[test]
fn call_store_string_ok() {
    let call_result = call_zome_function_with_hc("test_store_string_ok");
    assert_eq!("fish", call_result.unwrap());
}

#[test]
fn call_store_as_json_str_ok() {
    let call_result = call_zome_function_with_hc("test_store_as_json_str_ok");
    assert_eq!("\"fish\"", call_result.unwrap());
}

#[test]
fn call_store_as_json_obj_ok() {
    let call_result = call_zome_function_with_hc("test_store_as_json_obj_ok");
    assert_eq!("{\"value\":\"fish\"}", call_result.unwrap());
}

#[test]
fn call_store_string_err() {
    let call_result = call_zome_function_with_hc("test_store_string_err");
    assert_eq!(
        HolochainError::RibosomeFailed(RibosomeErrorCode::OutOfMemory.to_string()),
        call_result.err().unwrap(),
    );
}

#[test]
fn call_store_as_json_err() {
    let call_result = call_zome_function_with_hc("test_store_as_json_err");
    assert_eq!(
        HolochainError::RibosomeFailed(RibosomeErrorCode::OutOfMemory.to_string()),
        call_result.err().unwrap(),
    );
}

#[test]
fn call_load_json_from_raw_ok() {
    let call_result = call_zome_function_with_hc("test_load_json_from_raw_ok");
    assert_eq!("", call_result.unwrap());
}

#[test]
fn call_load_json_from_raw_err() {
    let call_result = call_zome_function_with_hc("test_load_json_from_raw_err");
    assert_eq!(
        json!(RibosomeErrorCode::ArgumentDeserializationFailed.to_string()).to_string(),
        call_result.unwrap()
    );
}

#[test]
fn call_load_json_ok() {
    let call_result = call_zome_function_with_hc("test_load_json_ok");
    assert_eq!("{\"value\":\"fish\"}", call_result.unwrap());
}

#[test]
fn call_load_json_err() {
    let call_result = call_zome_function_with_hc("test_load_json_err");
    assert_eq!("\"Unspecified\"", call_result.unwrap());
}

#[test]
fn call_load_string_ok() {
    let call_result = call_zome_function_with_hc("test_load_string_ok");
    assert_eq!("fish", call_result.unwrap());
}

#[test]
fn call_load_string_err() {
    let call_result = call_zome_function_with_hc("test_load_string_err");
    assert_eq!("Unspecified", call_result.unwrap());
}

#[test]
fn call_stacked_strings() {
    let call_result = call_zome_function_with_hc("test_stacked_strings");
    assert_eq!("first", call_result.unwrap());
}

#[test]
fn call_stacked_json_str() {
    let call_result = call_zome_function_with_hc("test_stacked_json_str");
    assert_eq!("\"first\"", call_result.unwrap());
}

#[test]
fn call_stacked_json_obj() {
    let call_result = call_zome_function_with_hc("test_stacked_json_obj");
    assert_eq!("{\"value\":\"first\"}", call_result.unwrap());
}

#[test]
fn call_stacked_mix() {
    let call_result = call_zome_function_with_hc("test_stacked_mix");
    assert_eq!("third", call_result.unwrap());
}<|MERGE_RESOLUTION|>--- conflicted
+++ resolved
@@ -5,30 +5,13 @@
 extern crate holochain_wasm_utils;
 #[macro_use]
 extern crate serde_json;
-extern crate holochain_cas_implementations;
-extern crate tempfile;
 extern crate test_utils;
 
-<<<<<<< HEAD
 use holochain_core::{logger::Logger, nucleus::ZomeFnResult};
 use holochain_core_types::error::HolochainError;
 use holochain_wasm_utils::error::*;
 use test_utils::hc_setup_and_call_zome_fn;
-=======
-use holochain_agent::Agent;
-use holochain_cas_implementations::{cas::file::FilesystemStorage, eav::file::EavFileStorage};
-use holochain_core::{
-    context::Context, logger::Logger, nucleus::ZomeFnResult, persister::SimplePersister,
-};
-use holochain_core_api::Holochain;
-use holochain_core_types::error::HolochainError;
-use holochain_wasm_utils::error::*;
-use std::sync::{Arc, Mutex};
-
 use tempfile::tempdir;
-use test_utils::{create_test_cap_with_fn_name, create_test_dna_with_cap, create_wasm_from_file};
->>>>>>> 69066c9f
-
 #[derive(Clone, Debug)]
 pub struct TestLogger {
     pub log: Vec<String>,
@@ -40,32 +23,8 @@
     }
 }
 
-<<<<<<< HEAD
 fn call_zome_function_with_hc(fn_name: &str) -> ZomeFnResult {
     hc_setup_and_call_zome_fn(
-=======
-/// create a test context and TestLogger pair so we can use the logger in assertions
-pub fn create_test_context(agent_name: &str) -> Arc<Context> {
-    let agent = Agent::from(agent_name.to_string());
-    let logger = Arc::new(Mutex::new(TestLogger { log: Vec::new() }));
-
-    Arc::new(
-        Context::new(
-            agent,
-            logger.clone(),
-            Arc::new(Mutex::new(SimplePersister::new())),
-            FilesystemStorage::new(tempdir().unwrap().path().to_str().unwrap()).unwrap(),
-            EavFileStorage::new(tempdir().unwrap().path().to_str().unwrap().to_string()).unwrap(),
-        ).unwrap(),
-    )
-}
-
-// Function called at start of all unit tests:
-//   Startup holochain and do a call on the specified wasm function.
-pub fn call_zome_function_with_hc(fn_name: &str) -> ZomeFnResult {
-    // Setup the holochain instance
-    let wasm = create_wasm_from_file(
->>>>>>> 69066c9f
         "wasm-test/integration-test/target/wasm32-unknown-unknown/release/wasm_integration_test.wasm",
         fn_name)
 }
